"""
In :py:mod:`pyinduct.placeholder` you find placeholders for symbolic Term
definitions.
"""

import collections
import copy
from abc import ABCMeta
from numbers import Number

import numpy as np

from .core import sanitize_input, Base, Function
from .registry import register_base, get_base, is_registered

__all__ = ["Scalars", "ScalarFunction", "TestFunction", "FieldVariable",
           "Input",
           "Product", "ScalarTerm", "IntegralTerm",
           "Placeholder"]


class Placeholder(object):
    """
    Base class that works as a placeholder for terms that are later parsed into
    a canonical form.

    Args:
<<<<<<< HEAD
        data (arbitrary): Data to store in the placeholder.
        order (tuple): (temporal_order, spatial_order) derivative orders  that are to be applied before evaluation.
        location (numbers.Number): Location to evaluate at before further computation.

    Todo:
        Convert order and location into attributes with setter and getter methods. This will close the gap of unchecked
        values for order and location that can be sneaked in by the copy constructors by circumventing code doubling.
=======
        data (arbitrary): data to store in the placeholder.
        order (tuple): (temporal_order, spatial_order) derivative orders  that
            are to be applied before evaluation.
        location (numbers.Number): Location to evaluate at before further
            computation.

    Todo:
        convert order and location into attributes with setter and getter
        methods. This will close the gap of unchecked values for order and
        location that can be sneaked in by the copy constructors by
        circumventing code doubling.
>>>>>>> c5c84397
    """

    def __init__(self, data, order=(0, 0), location=None):
        self.data = data

        if (not isinstance(order, tuple)
                or any([not isinstance(o, int)
                or o < 0 for o in order])):
            raise ValueError("invalid derivative order.")
        self.order = order

        if location is not None:
            if location and not isinstance(location, Number):
                raise TypeError("location must be a number")
        self.location = location

    def derive(self, temp_order=0, spat_order=0):
        """
        Mimics a copy constructor and adds the given derivative orders.

        Note:
<<<<<<< HEAD
            The desired derivative orders *temp_order* and *spat_order* are added to the original orders.
=======
            The desired derivative order :code:`order` is added to the original
            order.
>>>>>>> c5c84397

        Args:
            temp_order: Temporal derivative order to be added.
            spat_order: Spatial derivative order to be added.

        Returns:
            New :py:class:`Placeholder` instance with the desired derivative
            order.
        """
        new_obj = copy.deepcopy(self)
        new_obj.order = tuple(der + a
                              for der, a in zip(self.order,
                                                (temp_order, spat_order)))
        return new_obj

    def __call__(self, location):
        """
        Mimics a copy constructor and adds the given location for spatial
        evaluation.

        Args:
            location: Spatial Location to be set.

        Returns:
            New :py:class:`Placeholder` instance with the desired location.
        """
        new_obj = copy.deepcopy(self)
        new_obj.location = location
        return new_obj


class SpatialPlaceholder(Placeholder):
    """
    Base class for all spatially-only dependent placeholders.
    The deeper meaning of this abstraction layer is to offer an easier to use
    interface.
    """

    def __init__(self, data, order=0, location=None):
        Placeholder.__init__(self, data, order=(0, order), location=location)

    def derive(self, order=0):
        return super().derive(spat_order=order)


class Scalars(Placeholder):
    """
    Placeholder for scalar values that scale the equation system,
    gained by the projection of the pde onto the test basis.

    Note:
        The arguments *target_term* and *target_form* are used inside the
        parser. For frontend use, just specify the *values*.

    Args:
<<<<<<< HEAD
        values: Iterable object containing the scalars for every n-th equation.
        target_term (dict): Coefficient matrix to :py:func:`add_to`.
        target_weight_label (str): Desired weight label.
=======
        values: Iterable object containing the scalars for every k-th equation.
        target_term: Coefficient matrix to :py:func:`add_to`.
        target_form: Desired weight set.
>>>>>>> c5c84397
    """

    def __init__(self, values, target_term=None, target_weight_label=None):
        if target_term is None:
            target_term = dict(name="f")
        if target_term["name"] == "E" and target_weight_label is None:
            raise ValueError("Weight label must provided")
        values = np.atleast_2d(values)

        super().__init__(sanitize_input(values, Number))
        self.target_term = target_term
        self.target_weight_label = target_weight_label


class ScalarFunction(SpatialPlaceholder):
    """
    Class that works as a placeholder for spatial functions in an equation.
    An example could be spatial dependent coefficients.

    Args:
        function_label (str): label under which the function is registered
        order (int): spatial derivative order to use
        location: location to evaluate at

    Warn:
        There seems to be a problem when this function is used in combination
        with the :py:class:`Product` class. Make sure to provide this class as
        first argument to any product you define.

    Todo:
        see warning.

    """

    def __init__(self, function_label, order=0, location=None):
        if not is_registered(function_label):
            raise ValueError("Unknown function label"
                             " '{0}'!".format(function_label))

        super().__init__({"func_lbl": function_label},
                         order=order,
                         location=location)

    @staticmethod
    def from_scalar(scalar, label, **kwargs):
        """
        create a :py:class:`ScalarFunction` from scalar values.

        Args:
            scalar (array like): Input that is used to generate the
                placeholder. If a number is given, a constant function will be
                created, if it is callable it will be wrapped in a
                :py:class:`core.Function` and registered.
            label (string): Label to register the created base.
            **kwargs: All kwargs that are not mentioned below will be passed
                to :py:class:`core.Function`.

        Keyword Args:
            order (int): See constructor.
            location (int): See constructor.
            overwrite (bool): See :py:func:`pyinduct.registry.register_base`

        Returns:
            :py:class:`placeholder.ScalarFunction` : Placeholder object that
            can be used in a weak formulation.
        """

        order = kwargs.pop("order", 0)
        loc = kwargs.pop("location", None)
        over = kwargs.pop("overwrite", False)

        if isinstance(scalar, Number):
            f = Function.from_constant(scalar, **kwargs)
        elif isinstance(scalar, Function):
            f = scalar
        elif isinstance(scalar, collections.Callable):
            f = Function(scalar, **kwargs)
        else:
            raise TypeError("Coefficient type not understood.")

        register_base(label, Base(f), overwrite=over)

        return ScalarFunction(label, order, loc)


class Input(Placeholder):
    """
    Class that works as a placeholder for an input of the system.

    Args:
        function_handle (callable): Handle that will be called by the simulation
            unit.
        index (int): If the system's input is vectorial, specify the element to
            be used.
        order (int): temporal derivative order of this term
            (See :py:class:`Placeholder`).
        exponent (numbers.Number): See :py:class:`FieldVariable`.

    Note:
        if *order* is nonzero, the callable has to provide the temporal
        derivatives.
    """

    def __init__(self, function_handle, index=0, order=0, exponent=1):
        if not isinstance(function_handle, collections.Callable):
            raise TypeError("callable object has to be provided.")
        if not isinstance(index, int) or index < 0:
            raise TypeError("index must be a positive integer.")
        super().__init__(dict(input=function_handle,
                              index=index,
                              exponent=exponent),
                         order=(order, 0))


class TestFunction(SpatialPlaceholder):
    """
    Class that works as a placeholder for test-functions in an equation.

    Args:
        function_label (str):
        order (int):
        location:
    """

    def __init__(self, function_label, order=0, location=None):
        if not is_registered(function_label):
            raise ValueError("Unknown function label "
                             "'{0}'!".format(function_label))

        super().__init__({"func_lbl": function_label}, order, location=location)


class FieldVariable(Placeholder):
    """
    Class that represents terms of the systems field variable :math:`x(z, t)`.

    Note:
        Use :py:class:`TemporalDerivedFieldVariable` and
        :py:class:`SpatialDerivedFieldVariable` if no mixed derivatives occur.

    Args:
        function_label (str): Label of shapefunctions to use for approximation,
            see :py:func:`register_base` for more information about how to
            register an approximation basis.
        order tuple of int: Tuple of temporal_order and spatial_order derivation
            order.
        weight_label (str): Label of weights for which coefficients are to be
            calculated (defaults to function_label).
        location: Where the expression is to be evaluated.
        exponent: Exponent of the term.

    Examples:
        Assuming some shapefunctions have been registered under the label
        ``"phi"`` the following expressions hold:

        - :math:`\\frac{\\partial^{2}}{\\partial t \\partial z}x(z, t)`

        >>> x_dtdz = FieldVariable("phi", order=(1, 1))

        - :math:`\\frac{\\partial^2}{\\partial t^2}x(3, t)`

        >>> x_ddt_at_3 = FieldVariable("phi", order=(2, 0), location=3)

        - :math:`\\frac{\\partial}{\\partial t}x^2(z, t)`

        >>> x_dt_squared = FieldVariable("phi", order=(1, 0), exponent=2)
    """

    def __init__(self, function_label, order=(0, 0),
                 weight_label=None, location=None,
                 exponent=1, raised_spatially=False):
        """
        """
        # derivative orders
        if not isinstance(order, tuple) or len(order) > 2:
            raise TypeError("order mus be 2-tuple of int.")
        if any([True for n in order if n < 0]):
            raise ValueError("derivative orders must be positive")
        # TODO: Is this restriction still needed?
        if sum(order) > 2:
            raise ValueError("only derivatives of order one and two supported")

        if location is not None:
            if location and not isinstance(location, Number):
                raise TypeError("location must be a number")

        # basis
        if not is_registered(function_label):
            raise ValueError("Unknown function label "
                             "'{0}'!".format(function_label))
        if weight_label is None:
            weight_label = function_label
        elif not isinstance(weight_label, str):
            raise TypeError("only strings allowed as 'weight_label'")
        if function_label == weight_label:
            self.simulation_compliant = True
        else:
            self.simulation_compliant = False

        self.raised_spatially = raised_spatially

        # exponent
        if not isinstance(exponent, Number):
            raise TypeError("exponent must be a number")

        super().__init__({"func_lbl": function_label,
                          "weight_lbl": weight_label,
                          "exponent": exponent},
                         order=order,
                         location=location)


# TODO: remove
class TemporalDerivedFieldVariable(FieldVariable):
    def __init__(self, function_label, order, weight_label=None, location=None):
        FieldVariable.__init__(self,
                               function_label,
                               (order, 0),
                               weight_label,
                               location)


class SpatialDerivedFieldVariable(FieldVariable):
    def __init__(self, function_label, order, weight_label=None, location=None):
        FieldVariable.__init__(self,
                               function_label,
                               (0, order),
                               weight_label,
                               location)


class Product(object):
    """
    Represents a product.

    Args:
        a:
        b:
    """

    def __init__(self, a, b=None):
        # convenience: accept single arguments
        if b is None:  # multiply by one as Default
            self.b_empty = True
            if isinstance(a, (Input)):
                b = Scalars(np.ones(1))
            if isinstance(a, Scalars):
                if a.target_term["name"] == "E":
                    b = Scalars(np.ones(a.data.T.shape))
                else:
                    b = Scalars(np.ones(a.data.shape))
                    # TODO other Placeholders?
        else:
            self.b_empty = False

        # convert trivial products (arising from simplification)
        if isinstance(a, Product) and a.b_empty:
            a = a.args[0]
        if isinstance(b, Product) and b.b_empty:
            b = b.args[0]

        # check for allowed terms
<<<<<<< HEAD
        if not isinstance(a, Placeholder) or (b is not None and not isinstance(b, Placeholder)):
            raise TypeError("Argument not allowed in product.")
=======
        if (not isinstance(a, Placeholder)
                or (b is not None and not isinstance(b, Placeholder))):
            raise TypeError("argument not allowed in product")
>>>>>>> c5c84397

        a, b = self._simplify_product(a, b)
        if b is None:
            self.b_empty = True

        a, b = self._evaluate_terms(a, b)
        self.args = [a, b]

    @staticmethod
    def _evaluate_terms(a, b):
        # evaluate all terms that can be evaluated
        args = (a, b)
        new_args = []
        for idx, arg in enumerate(args):
            if getattr(arg, "location", None) is not None:
                # evaluate term and add scalar
                # print("WARNING: converting Placeholder that is to be evaluated
                #  into 'Scalars' object.")
                new_args.append(_evaluate_placeholder(arg))
            else:
                new_args.append(arg)
        return new_args

    @staticmethod
    def _simplify_product(a, b):
        # try to simplify expression containing ScalarFunctions
        scalar_func = None
        other_func = None
        for obj1, obj2 in [(a, b), (b, a)]:
            if isinstance(obj1, ScalarFunction):
                scalar_func = obj1
                if isinstance(obj2, (FieldVariable, TestFunction, ScalarFunction)):
                    other_func = obj2
                    break

        if scalar_func and other_func:
            s_func = get_base(scalar_func.data["func_lbl"]).derive(
                scalar_func.order[1]).fractions
            o_func = get_base(other_func.data["func_lbl"]).derive(
                other_func.order[1]).fractions

            if s_func.shape != o_func.shape:
                if s_func.shape[0] == 1:
                    # only one function provided, use it for all others
                    s_func = s_func[[0 for i in range(o_func.shape[0])]]
                else:
                    raise ValueError("Cannot simplify Product due to dimension "
                                     "mismatch!")

            exp = other_func.data.get("exponent", 1)
<<<<<<< HEAD
            new_func = np.asarray([func.raise_to(exp).scale(scale_func) for func, scale_func in zip(o_func, s_func)])
            new_name = other_func.data["func_lbl"] + str(new_func.tobytes()) + other_func.data["func_lbl"]
            register_base(new_name, new_func)

            # overwrite spatial derivative order since derivation take place
=======
            new_base = Base(np.asarray(
                [func.raise_to(exp).scale(scale_func)
                 for func, scale_func in zip(o_func, s_func)]))
            # TODO change name generation to more sane behaviour
            new_name = new_base.fractions.tobytes()
            register_base(new_name, new_base)

            # overwrite spatial derivative order since derivation took place
>>>>>>> c5c84397
            if isinstance(other_func, (ScalarFunction, TestFunction)):
                a = other_func.__class__(function_label=new_name,
                                         order=0,
                                         location=other_func.location)

            elif isinstance(other_func, FieldVariable):
                a = copy.deepcopy(other_func)
                a.data["func_lbl"] = new_name
                a.order = (other_func.order[0], 0)

            b = None

        return a, b

    def get_arg_by_class(self, cls):
        """
        Extract element from product that is an instance of cls.

        Args:
            cls:

        Return:
            list:
        """
        return [elem for elem in self.args if isinstance(elem, cls)]


class EquationTerm(object, metaclass=ABCMeta):
    """
    Base class for all accepted terms in a weak formulation.

    Args:
        scale:
        arg:
    """

    def __init__(self, scale, arg):
        if not isinstance(scale, Number):
            raise TypeError("only numbers allowed as scale.")
        self.scale = scale

        # convenience: convert single argument
        if not isinstance(arg, Product):
            if isinstance(arg, Placeholder):
                # arg = Product(arg)
                self.arg = Product(arg, None)
            else:
                raise TypeError("argument not supported.")
        else:
            self.arg = arg


class ScalarTerm(EquationTerm):
    """
    Class that represents a scalar term in a weak equation.

    Args:
        argument:
        scale:
    """

    def __init__(self, argument, scale=1.0):
        EquationTerm.__init__(self, scale, argument)

        if any([True for arg in self.arg.args
                if isinstance(arg, (FieldVariable, TestFunction))]):
            raise ValueError("cannot leave z dependency. specify location to "
                             "evaluate expression.")


class IntegralTerm(EquationTerm):
    """
    Class that represents an integral term in a weak equation.

    Args:
        integrand:
        limits (tuple):
        scale:
    """

    def __init__(self, integrand, limits, scale=1.0):
        EquationTerm.__init__(self, scale, integrand)

        if not any([isinstance(arg, (FieldVariable, TestFunction))
                    for arg in self.arg.args]):
            raise ValueError("nothing to integrate")
        if not isinstance(limits, tuple):
            raise TypeError("limits must be provided as tuple")
        self.limits = limits


def _evaluate_placeholder(placeholder):
    """
    Evaluates a placeholder object and returns a Scalars object.

    Args:
        placeholder (:py:class:`Placeholder`):

    Return:
        :py:class:`Scalars` or NotImplementedError
    """
    if not isinstance(placeholder, Placeholder):
        raise TypeError("only placeholders supported")
    if isinstance(placeholder, (Scalars, Input)):
        raise TypeError("provided type cannot be evaluated")

    fractions = get_base(placeholder.data['func_lbl']).derive(
        placeholder.order[1]).fractions
    location = placeholder.location
    exponent = placeholder.data.get("exponent", 1)
    if getattr(placeholder, "raised_spatially", False):
        exponent = 1

    values = np.atleast_2d([frac.raise_to(exponent)(location)
                            for frac in fractions])

    if isinstance(placeholder, FieldVariable):
<<<<<<< HEAD
        return Scalars(values, target_term=dict(name="E", order=placeholder.order[0],
                                                exponent=placeholder.data["exponent"]),
                       target_weight_label=placeholder.data["weight_lbl"])
=======
        return Scalars(values,
                       target_term=dict(name="E",
                                        order=placeholder.order[0],
                                        exponent=placeholder.data["exponent"]),
                       target_form=placeholder.data["weight_lbl"])
>>>>>>> c5c84397
    elif isinstance(placeholder, TestFunction):
        # target form doesn't matter, since the f vector is added independently
        return Scalars(values.T, target_term=dict(name="f"))
    else:
        raise NotImplementedError


def get_common_target(scalars):
    """
    Extracts the common target from list of scalars while making sure that
    targets are equivalent.

    Args:
        scalars (:py:class:`Scalars`):

    Return:
        tuple: Weight label as string and common target as dict.
    """
<<<<<<< HEAD
    e_targets = [scal.target_term for scal in scalars if scal.target_term["name"] == "E"]
    e_labels = [scal.target_weight_label for scal in scalars if scal.target_term["name"] == "E"]
=======
    e_targets = [scalar.target_term for scalar in scalars
                 if scalar.target_term["name"] == "E"]
>>>>>>> c5c84397
    if e_targets:
        if not all([e_labels[0] == label  for label in e_labels]):
            raise ValueError("Think about this!")
        if len(e_targets) == 1:
            return e_labels[0], e_targets[0]

        # more than one E-target, check if all entries are identical
        for key in ["order", "exponent"]:
            entries = [tar[key] for tar in e_targets]
            if entries[1:] != entries[:-1]:
                raise ValueError("mismatch in target terms!")

        return e_labels[0], e_targets[0]
    else:
<<<<<<< HEAD
        return None, dict(name="f")
=======
        return dict(name="f")


def evaluate_placeholder_function(placeholder, input_values):
    """
    Evaluate a given placeholder object, that contains functions.

    Args:
        placeholder: Instance of :py:class:`FieldVariable`,
            :py:class:`TestFunction` or :py:class:`ScalarFunction`.
        input_values: Values to evaluate at.

    Return:
        :py:obj:`numpy.ndarray` of results.
    """
    if not isinstance(placeholder, (FieldVariable, TestFunction)):
        raise TypeError("Input Object not supported!")

    base = get_base(placeholder.data["func_lbl"]).derive(placeholder.order[1])
    return np.array([func(input_values) for func in base.fractions])
>>>>>>> c5c84397
<|MERGE_RESOLUTION|>--- conflicted
+++ resolved
@@ -25,15 +25,6 @@
     a canonical form.
 
     Args:
-<<<<<<< HEAD
-        data (arbitrary): Data to store in the placeholder.
-        order (tuple): (temporal_order, spatial_order) derivative orders  that are to be applied before evaluation.
-        location (numbers.Number): Location to evaluate at before further computation.
-
-    Todo:
-        Convert order and location into attributes with setter and getter methods. This will close the gap of unchecked
-        values for order and location that can be sneaked in by the copy constructors by circumventing code doubling.
-=======
         data (arbitrary): data to store in the placeholder.
         order (tuple): (temporal_order, spatial_order) derivative orders  that
             are to be applied before evaluation.
@@ -45,7 +36,6 @@
         methods. This will close the gap of unchecked values for order and
         location that can be sneaked in by the copy constructors by
         circumventing code doubling.
->>>>>>> c5c84397
     """
 
     def __init__(self, data, order=(0, 0), location=None):
@@ -67,12 +57,8 @@
         Mimics a copy constructor and adds the given derivative orders.
 
         Note:
-<<<<<<< HEAD
-            The desired derivative orders *temp_order* and *spat_order* are added to the original orders.
-=======
             The desired derivative order :code:`order` is added to the original
             order.
->>>>>>> c5c84397
 
         Args:
             temp_order: Temporal derivative order to be added.
@@ -128,27 +114,19 @@
         parser. For frontend use, just specify the *values*.
 
     Args:
-<<<<<<< HEAD
-        values: Iterable object containing the scalars for every n-th equation.
-        target_term (dict): Coefficient matrix to :py:func:`add_to`.
-        target_weight_label (str): Desired weight label.
-=======
         values: Iterable object containing the scalars for every k-th equation.
         target_term: Coefficient matrix to :py:func:`add_to`.
         target_form: Desired weight set.
->>>>>>> c5c84397
-    """
-
-    def __init__(self, values, target_term=None, target_weight_label=None):
+    """
+
+    def __init__(self, values, target_term=None, target_form=None):
         if target_term is None:
             target_term = dict(name="f")
-        if target_term["name"] == "E" and target_weight_label is None:
-            raise ValueError("Weight label must provided")
         values = np.atleast_2d(values)
 
         super().__init__(sanitize_input(values, Number))
         self.target_term = target_term
-        self.target_weight_label = target_weight_label
+        self.target_form = target_form
 
 
 class ScalarFunction(SpatialPlaceholder):
@@ -381,7 +359,7 @@
         # convenience: accept single arguments
         if b is None:  # multiply by one as Default
             self.b_empty = True
-            if isinstance(a, (Input)):
+            if isinstance(a, Input):
                 b = Scalars(np.ones(1))
             if isinstance(a, Scalars):
                 if a.target_term["name"] == "E":
@@ -399,14 +377,9 @@
             b = b.args[0]
 
         # check for allowed terms
-<<<<<<< HEAD
-        if not isinstance(a, Placeholder) or (b is not None and not isinstance(b, Placeholder)):
-            raise TypeError("Argument not allowed in product.")
-=======
         if (not isinstance(a, Placeholder)
                 or (b is not None and not isinstance(b, Placeholder))):
             raise TypeError("argument not allowed in product")
->>>>>>> c5c84397
 
         a, b = self._simplify_product(a, b)
         if b is None:
@@ -457,13 +430,6 @@
                                      "mismatch!")
 
             exp = other_func.data.get("exponent", 1)
-<<<<<<< HEAD
-            new_func = np.asarray([func.raise_to(exp).scale(scale_func) for func, scale_func in zip(o_func, s_func)])
-            new_name = other_func.data["func_lbl"] + str(new_func.tobytes()) + other_func.data["func_lbl"]
-            register_base(new_name, new_func)
-
-            # overwrite spatial derivative order since derivation take place
-=======
             new_base = Base(np.asarray(
                 [func.raise_to(exp).scale(scale_func)
                  for func, scale_func in zip(o_func, s_func)]))
@@ -472,7 +438,6 @@
             register_base(new_name, new_base)
 
             # overwrite spatial derivative order since derivation took place
->>>>>>> c5c84397
             if isinstance(other_func, (ScalarFunction, TestFunction)):
                 a = other_func.__class__(function_label=new_name,
                                          order=0,
@@ -590,17 +555,11 @@
                             for frac in fractions])
 
     if isinstance(placeholder, FieldVariable):
-<<<<<<< HEAD
-        return Scalars(values, target_term=dict(name="E", order=placeholder.order[0],
-                                                exponent=placeholder.data["exponent"]),
-                       target_weight_label=placeholder.data["weight_lbl"])
-=======
         return Scalars(values,
                        target_term=dict(name="E",
                                         order=placeholder.order[0],
                                         exponent=placeholder.data["exponent"]),
                        target_form=placeholder.data["weight_lbl"])
->>>>>>> c5c84397
     elif isinstance(placeholder, TestFunction):
         # target form doesn't matter, since the f vector is added independently
         return Scalars(values.T, target_term=dict(name="f"))
@@ -617,20 +576,13 @@
         scalars (:py:class:`Scalars`):
 
     Return:
-        tuple: Weight label as string and common target as dict.
-    """
-<<<<<<< HEAD
-    e_targets = [scal.target_term for scal in scalars if scal.target_term["name"] == "E"]
-    e_labels = [scal.target_weight_label for scal in scalars if scal.target_term["name"] == "E"]
-=======
+        dict: Common target.
+    """
     e_targets = [scalar.target_term for scalar in scalars
                  if scalar.target_term["name"] == "E"]
->>>>>>> c5c84397
     if e_targets:
-        if not all([e_labels[0] == label  for label in e_labels]):
-            raise ValueError("Think about this!")
         if len(e_targets) == 1:
-            return e_labels[0], e_targets[0]
+            return e_targets[0]
 
         # more than one E-target, check if all entries are identical
         for key in ["order", "exponent"]:
@@ -638,11 +590,8 @@
             if entries[1:] != entries[:-1]:
                 raise ValueError("mismatch in target terms!")
 
-        return e_labels[0], e_targets[0]
+        return e_targets[0]
     else:
-<<<<<<< HEAD
-        return None, dict(name="f")
-=======
         return dict(name="f")
 
 
@@ -662,5 +611,4 @@
         raise TypeError("Input Object not supported!")
 
     base = get_base(placeholder.data["func_lbl"]).derive(placeholder.order[1])
-    return np.array([func(input_values) for func in base.fractions])
->>>>>>> c5c84397
+    return np.array([func(input_values) for func in base.fractions])