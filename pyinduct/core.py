"""
In the Core module you can find all basic classes and functions which form the backbone of the toolbox.
"""
import warnings
import numbers

import numpy as np
import collections
from copy import copy, deepcopy
from numbers import Number

from scipy import integrate
from scipy.linalg import block_diag
from scipy.optimize import root
from scipy.interpolate import interp1d, interp2d, RectBivariateSpline, RegularGridInterpolator

from .registry import get_base

__all__ = ["Domain", "EvalData", "Parameters",
           "find_roots", "sanitize_input", "real",
           "Base", "BaseFraction", "StackedBase",
           "Function", "ComposedFunctionVector",
           "normalize_base",
           "project_on_base", "change_projection_base", "back_project_from_base",
           "calculate_scalar_product_matrix", "calculate_base_transformation_matrix",
           "calculate_expanded_base_transformation_matrix", "dot_product_l2",
           "generic_scalar_product"]


def sanitize_input(input_object, allowed_type):
    """
    Sanitizes input data by testing if *input_object* is an array of type *allowed_type*.

    Args:
        input_object: Object which is to be checked.
        allowed_type: desired type

    Return:
        input_object
    """
    input_object = np.atleast_1d(input_object)
    for obj in np.nditer(input_object, flags=["refs_ok"]):
        if not isinstance(np.asscalar(obj), allowed_type):
            raise TypeError("Only objects of type: {0} accepted.".format(allowed_type))

    return input_object


class BaseFraction:
    """
    Abstract base class representing a basis that can be used to describe functions of several variables.
    """

    def __init__(self, members):
        self.members = members

    def scalar_product_hint(self):
        """
        Empty Hint that can return steps for scalar product calculation.

        In detail this means a list object containing function calls to fill
        with (first, second) parameters that will calculate the scalar product
        when summed up.

        Note:
            Overwrite to implement custom functionality.
            For an example implementation see :py:class:`.Function`
        """
        pass

    def derive(self, order):
        """
        Basic implementation of derive function.

        Empty implementation, overwrite to use this functionality.
        For an example implementation see :py:class:`.Function`

        Args:
            order (:class:`numbers.Number`): derivative order
        Return:
            :py:class:`.BaseFraction`: derived object
        """
        if order == 0:
            return self
        else:
            raise NotImplementedError("This is an empty function."
                                      " Overwrite it in your implementation to use this functionality.")

    def scale(self, factor):
        """
        Factory method to obtain instances of this base fraction, scaled by the
        given factor. Empty function, overwrite to implement custom
        functionality. For an example implementation see :py:class:`.Function`.

        Args:
            factor: Factor to scale the vector.
        """
        raise NotImplementedError("This is an empty function."
                                  " Overwrite it in your implementation to use this functionality.")

    def raise_to(self, power):
        """
        Raises this fraction to the given *power*.

        Args:
            power (:obj:`numbers.Number`): power to raise the fraction onto

        Return:
            raised fraction
        """
        if power == 1:
            return self
        else:
            raise NotImplementedError("Implement this functionality to make use of it.")

    def get_member(self, idx):
        """
        Getter function to access members.
        Empty function, overwrite to implement custom functionality.
        For an example implementation see :py:class:`.Function`

        Note:
            Empty function, overwrite to implement custom functionality.

        Args:
            idx: member index
        """
        raise NotImplementedError("This is an empty function."
                                  " Overwrite it in your implementation to use this functionality.")


class Function(BaseFraction):
    """
    Most common instance of a :py:class:`.BaseFraction`.
    This class handles all tasks concerning derivation and evaluation of
    functions. It is used broad across the toolbox and therefore incorporates
    some very specific attributes. For example, to ensure the accurateness of
    numerical handling functions may only evaluated in areas where they provide
    nonzero return values. Also their domain has to be taken into account.
    Therefore the attributes *domain* and *nonzero* are provided.

    To save implementation time, ready to go version like
    :py:class:`.LagrangeFirstOrder` are provided in the
    :py:mod:`pyinduct.simulation` module.

    For the implementation of new shape functions subclass this implementation
    or directly provide a callable *eval_handle* and callable
    *derivative_handles* if spatial derivatives are required for the
    application.
    """

    # TODO: overload add and mul operators

    def __init__(self, eval_handle, domain=(-np.inf, np.inf), nonzero=(-np.inf, np.inf), derivative_handles=None):
        """
        Args:
            eval_handle (callable): Callable object that can be evaluated.
            domain((list of) tuples): Domain on which the eval_handle is defined.
            nonzero(tuple): Region in which the eval_handle will return
                nonzero output. Must be a subset of *domain*
            derivative_handles (list): List of callable(s) that contain
                derivatives of eval_handle
        """
        super().__init__(self)
        self._vectorial = False
        self._function_handle = None
        self._derivative_handles = None

        self.domain = set()
        self.nonzero = set()
        for kw, val in zip(["domain", "nonzero"], [domain, nonzero]):
            if not isinstance(val, set):
                if isinstance(val, tuple):
                    val = {val}
                else:
                    raise TypeError("(Set of) or tuple(s) has to be provided "
                                    "for {0}".format(kw))

            setattr(self, kw, domain_simplification(val))

        self.function_handle = eval_handle
        self.derivative_handles = derivative_handles

    @property
    def derivative_handles(self):
        return self._derivative_handles

    @derivative_handles.setter
    def derivative_handles(self, eval_handle_derivatives):
        if eval_handle_derivatives is None:
            eval_handle_derivatives = []
        if not isinstance(eval_handle_derivatives, collections.Iterable):
            eval_handle_derivatives = [eval_handle_derivatives]
        for der_handle in eval_handle_derivatives:
            if not isinstance(der_handle, collections.Callable):
                raise TypeError("derivative_handles must be callable")
        self._derivative_handles = eval_handle_derivatives

    @property
    def function_handle(self):
        return self._function_handle

    @function_handle.setter
    def function_handle(self, eval_handle):
        # handle must be callable
        if not isinstance(eval_handle, collections.Callable):
            raise TypeError("callable has to be provided as function_handle")

        # handle must return scalar when called with scalar
        test_value = next(iter(self.domain))[1]
        if test_value is np.inf:
            test_value = 1
        if not isinstance(eval_handle(test_value), Number):
            print(test_value)
            print(type(eval_handle(test_value)))
            raise TypeError("callable must return number when called with scalar")

        self._function_handle = eval_handle

        # test vectorial input
        test_data = np.array([test_value] * 10)
        try:
            res = eval_handle(test_data)
        except BaseException as e:
            # looks like the function does _not_ handle vectorial input
            self._vectorial = False
            return

        if not isinstance(res, np.ndarray):
            # raise TypeError("callable must return np.ndarray when called with vector")
            self._vectorial = False
            return
        if res.shape != test_data.shape:
            # raise TypeError("result of call with vector must be of same shape")
            self._vectorial = False
            return

        self._vectorial = True

    def _check_domain(self, values):
        """
        Checks if values fit into domain.

        Args:
            values (array_like): Point(s) where function shall be evaluated.

        Raises:
            ValueError: If values exceed the domain.
        """
        # in_domain = False
        values = np.atleast_1d(values)
        mask = np.full(len(values), False)
        for interval in self.domain:
            d_mask = np.logical_and(values >= interval[0],
                                    values <= interval[1])
            np.logical_or(mask, d_mask, out=mask)

        if not all(mask):
            raise ValueError("Function evaluated outside it's domain {} with {}"
                             "".format(self.domain,
                                       values[np.logical_not(mask)]))

    def __call__(self, argument):
        """
        Handle that is used to evaluate the function on a given point.

        Args:
            argument: Function parameter

        Return:
            function value
        """
        self._check_domain(argument)
        if self._vectorial:
            if not isinstance(argument, np.ndarray):
                # a little convenience helper here
                argument = np.array(argument)
            return self._function_handle(argument)
        else:
            try:
                ret_val = []
                for arg in argument:
                    ret_val.append(self._function_handle(arg))

                return np.array(ret_val)
            except TypeError as e:
                return self._function_handle(argument)

    def get_member(self, idx):
        """
        Implementation of the abstract parent method.

        Since the :py:class:`.Function` has only one member (itself) the
        parameter *idx* is ignored and *self* is returned.

        Args:
            idx: ignored.

        Return:
            self
        """
        return self

    def raise_to(self, power):
        """
        Raises the function to the given *power*.

        Warning:
            Derivatives are lost after this action is performed.

        Args:
            power (:obj:`numbers.Number`): power to raise the function to

        Return:
            raised function
        """
        if power == 1:
            return self

        def raise_factory(func):
            def _raised_func(z):
                return np.power(func(z), power)

            return _raised_func

        new_obj = deepcopy(self)
        new_obj.derivative_handles = None
        new_obj.function_handle = raise_factory(self.function_handle)
        return new_obj

    def scale(self, factor):
        """
        Factory method to scale a :py:class:`.Function`.

        Args:
            factor : :obj:`numbers.Number` or a callable.
        """
        if factor == 1:
            return self

        def scale_factory(func):
            def _scaled_func(z):
                if isinstance(factor, collections.Callable):
                    return factor(z) * func(z)
                else:
                    return factor * func(z)

            return _scaled_func

        new_obj = deepcopy(self)
        if isinstance(factor, collections.Callable):
            # derivatives are lost
            new_obj.derivative_handles = None
            new_obj.function_handle = scale_factory(self._function_handle)
        else:
            # derivatives can be scaled
            new_obj.derivative_handles = [scale_factory(der_handle) for der_handle in self.derivative_handles]
            new_obj.function_handle = scale_factory(self._function_handle)

        return new_obj

    def derive(self, order=1):
        r"""
        Spatially derive this :py:class:`.Function`.

        This is done by neglecting *order* derivative handles and to select
        handle :math:`\text{order} - 1` as the new evaluation_handle.

        Args:
            order (int): the amount of derivations to perform

        Raises:
            TypeError: If *order* is not of type int.
            ValueError: If the requested derivative order is higher than the
                provided one.

        Returns:
            :py:class:`.Function` the derived function.
        """
        if not isinstance(order, int):
            raise TypeError("only integer allowed as derivation order")
        if order == 0:
            return self
        if order < 0 or order > len(self.derivative_handles):
            raise ValueError("function cannot be differentiated that often.")

        new_obj = deepcopy(self)
        new_obj.derivative_handles = self.derivative_handles[order - 1:]
        new_obj.function_handle = new_obj.derivative_handles.pop(0)
        return new_obj

    def evaluation_hint(self, values):
        """
        If evaluation can be accelerated by using special properties of a function, this function can be
        overwritten to performs that computation. It gets passed an array of places where the caller
        wants to evaluate the function and should return an array of the same length, containing the results.

        Note:
            This implementation just calls the normal evaluation hook.

        Args:
            values: places to be evaluated at

        Returns:
            numpy.ndarray: Evaluation results.
        """
        return self(values)

    def scalar_product_hint(self):
        """
        Return the hint that the :py:func:`.dot_product_l2` has to calculated to
        gain the scalar product.
        """
        return [dot_product_l2]

    @staticmethod
    def from_constant(constant, **kwargs):
        """
        Create a :py:class:`.Function` that returns a constant value.

        Args:
            constant (number): value to return
            **kwargs: all kwargs get passed to :py:class:`.Function`

        Returns:
            :py:class:`.Function`: A constant function
        """
        def f(z):
            return constant

        def f_dz(z):
            return 0

        func = Function(eval_handle=f, derivative_handles=[f_dz], **kwargs)
        return func

    @staticmethod
    def from_data(x, y, **kwargs):
        """
        Create a :py:class:`.Function` based on discrete data by
        interpolating.

        The interpolation is done by using :py:class:`interp1d` from scipy,
        the *kwargs* will be passed.

        Args:
            x (array-like): Places where the function has been evaluated .
            y (array-like): Function values at *x*.
            **kwargs: all kwargs get passed to :py:class:`.Function` .

        Returns:
            :py:class:`.Function`: An interpolating function.
        """
        dom = kwargs.pop("domain", (min(x), max(x)))
        nonzero = kwargs.pop("nonzero", dom)
        der_handles = kwargs.pop("derivative_handles", None)

        interp = interp1d(x, y, **kwargs)

        # TODO fix this behaviour
        def wrapper(z):
            res = interp(z)
            if res.size == 1:
                return np.float(res)
            return res

        func = Function(eval_handle=wrapper,
                        domain=dom,
                        nonzero=nonzero,
                        derivative_handles=der_handles)

        return func


class ComposedFunctionVector(BaseFraction):
    r"""
    Implementation of composite function vector :math:`\boldsymbol{x}`.

    .. math::
        \boldsymbol{x} = \begin{pmatrix}
            x_1(z) \\
            \vdots \\
            x_n(z) \\
            \xi_1 \\
            \vdots \\
            \xi_m \\
        \end{pmatrix}
    """

    def __init__(self, functions, scalars):
        funcs = sanitize_input(functions, Function)
        scals = sanitize_input(scalars, Number)

        BaseFraction.__init__(self, {"funcs": funcs, "scalars": scals})

    def scalar_product_hint(self):
        return [dot_product_l2 for funcs in self.members["funcs"]] \
               + [np.multiply for scals in self.members["scalars"]]

    def get_member(self, idx):
        if idx < len(self.members["funcs"]):
            return self.members["funcs"][idx]
        elif idx - len(self.members["funcs"]) < len(self.members["scalars"]):
            return self.members["scalars"][idx - len(self.members["funcs"])]
        else:
            raise ValueError("wrong index")

    def scale(self, factor):
        return self.__class__(np.array([func.scale(factor) for func in self.members["funcs"]]),
                              np.array([scal * factor for scal in self.members["scalars"]]))


class Base:
    """
    Base class for approximation bases.

    In general, a :py:class:`.Base` is formed by a certain amount of
    :py:class:`.BaseFractions` and therefore forms finite-dimensional subspace
    of the distributed problem's domain. Most of the time, the user does not
    need to interact with this class.

    Args:
        fractions (iterable of :py:class:`.BaseFraction`): List, array or
            dict of :py:class:`.BaseFraction`'s
    """
    def __init__(self, fractions):
        fractions = sanitize_input(fractions, BaseFraction)

        # check type
        for frac in fractions:
            if frac.scalar_product_hint() != fractions[0].scalar_product_hint():
                raise ValueError("Provided fractions must be compatible!")

        self.fractions = fractions

    def __iter__(self):
        return iter(self.fractions)

    def __len__(self):
        return len(self.fractions)

    def __getitem__(self, item):
        return self.fractions[item]

    @staticmethod
    def _transformation_factory(info):
        mat = calculate_expanded_base_transformation_matrix(info.src_base,
                                                            info.dst_base,
                                                            info.src_order,
                                                            info.dst_order)

        def handle(weights):
            return np.dot(mat, weights)

        return handle

    def transformation_hint(self, info):
        """
        Method that provides a information about how to transform weights from
        one :py:class:`.BaseFraction` into another.

        In Detail this function has to return a callable, which will take the
        weights of the source- and return the weights of the target system. It
        may have keyword arguments for other data which is required to perform
        the transformation. Information about these extra keyword arguments
        should be provided in form of a dictionary whose keys are keyword
        arguments of the returned transformation handle.

        Note:
            This implementation covers the most basic case, where the two
            :py:class:`.BaseFraction`'s are of same type. For any other case it
            will raise an exception. Overwrite this Method in your
            implementation to support conversion between bases that differ from
            yours.

        Args:
            info: :py:class:`.TransformationInfo`

        Raises:
            NotImplementedError:

        Returns:
            Transformation handle
        """
        if info.src_base.__class__ == info.dst_base.__class__:
            return self._transformation_factory(info), None
        else:
            # No Idea what to do.
            return None, None

    def scalar_product_hint(self):
        """
        Hint that returns steps for scalar product calculation with elements of
        this base.

        Note:
            Overwrite to implement custom functionality.
        """
        return self.fractions[0].scalar_product_hint()

    def derive(self, order):
        """
        Basic implementation of derive function.
        Empty implementation, overwrite to use this functionality.

        Args:
            order (:class:`numbers.Number`): derivative order
        Return:
            :py:class:`.Base`: derived object
        """
        if order == 0:
            return self
        else:
            return self.__class__([f.derive(order) for f in self.fractions])

    def scale(self, factor):
        """
        Factory method to obtain instances of this base, scaled by the given factor.

        Args:
            factor: factor or function to scale this base with.
        """
        if factor == 1:
            return self
        else:
            return self.__class__([f.scale(factor) for f in self.fractions])

    def raise_to(self, power):
        """
        Factory method to obtain instances of this base, raised by the given power.

        Args:
            power: power to raise the basis onto.
        """
        if power == 1:
            return self
        else:
            return self.__class__([f.raise_to(power) for f in self.fractions])

    def get_attribute(self, attr):
        """
        Retrieve an attribute from the fractions of the base.

        Args:
            attr(str): Attribute to query the fractions for.

        Returns:
            :py:class:`np.ndarray`: Array of ``len(fractions)`` holding the
            attributes. With `None` entries if the attribute is missing.

        """
        return np.array([getattr(frac, attr, None) for frac in self.fractions])


class StackedBase(Base):
    """
    Implementation of a basis vector that is obtained by stacking different bases onto each other.
        This typically occurs when the bases of coupled systems are joined to create a unified system.

    Args:
        fractions (dict): Dictionary with base_label and corresponding function
    """

    def __init__(self, fractions, base_info):
        super().__init__(fractions)
        self._info = base_info

    def scalar_product_hint(self):
        return [dot_product_l2 for k in self.members.keys()]

    def get_member(self, idx):
        return list(self.members.values())[idx]

    def scale(self, factor):
        return self.__class__({lbl: func.scale(factor) for lbl, func in self.members})

    def transformation_hint(self, info):
        """
        If *info.src_lbl* is a member, just return it, using to correct derivative transformation, otherwise
        return `None`

        Args:
            info (:py:class:`.TransformationInfo`): Information about the
                requested transformation.
        Return:
            transformation handle
        """
        # we only know how to get from a stacked base to one of our parts
        if info.src_base.__class__ != self.__class__ or info.dst_lbl not in self._info.keys():
            return None, None

        # we can help
        start_idx = self._info[info.dst_lbl]["start"]
        sel_len = self._info[info.dst_lbl]["size"]
        src_ord = self._info[info.dst_lbl]["order"]
        trans_mat = calculate_expanded_base_transformation_matrix(info.dst_base,
                                                                  info.dst_base,
                                                                  src_ord,
                                                                  info.dst_order,
                                                                  use_eye=True)

        def selection_func(weights):
            return trans_mat @ weights[start_idx: start_idx + sel_len]

        return selection_func, None


def domain_simplification(domain):
    """
    Simplify a domain, given by possibly overlapping subdomains.

    Args:
        domain (set): Set of tuples, defining the (start, end) points of the
            subdomains.

    Returns:
        list: Simplified domain.
    """
    new_dom = set()
    temp_dom = list()

    # sort sub domains
    for idx, sub_dom in enumerate(domain):
        if sub_dom[0] > sub_dom[1]:
            temp_dom.append(sub_dom[::-1])
        else:
            temp_dom.append(sub_dom)

    # look for overlapping sub domains
    for s_idx, start_dom in enumerate(temp_dom):
        candidates = []
        for e_idx, end_dom in enumerate(temp_dom):
            if s_idx == e_idx:
                continue

            if start_dom[0] > end_dom[0]:
                # second one starts earlier, postpone
                continue

            if start_dom[1] > end_dom[0]:
                # two domains overlap
                candidates.append(e_idx)

        if not candidates:
            continue

        greatest_idx = candidates[np.argmax([temp_dom[idx][1]
                                             for idx in candidates])]
        if start_dom[1] >= temp_dom[greatest_idx][1]:
            # the second domain is a real sub set of the first one
            # save only the first
            new_dom.add(start_dom)
        else:
            # second one goes further -> join them
            new_dom.add((start_dom[0], temp_dom[greatest_idx][1]))

    if new_dom and new_dom != domain:
        return domain_simplification(new_dom)
    else:
        return set(temp_dom)


def domain_intersection(first, second):
    """
    Calculate intersection(s) of two domains.

    Args:
        first (set): (Set of) tuples defining the first domain.
        second (set): (Set of) tuples defining the second domain.

    Return:
        set: Intersection given by (start, end) tuples.
    """
    if isinstance(first, tuple):
        first = [first]
    if isinstance(first, set):
        first = list(first)
    if isinstance(second, tuple):
        second = [second]
    if isinstance(second, set):
        second = list(second)

    intersection = set()
    first_idx = 0
    second_idx = 0
    last_first_idx = 0
    last_second_idx = 0
    last_first_upper = None
    last_second_upper = None

    while first_idx < len(first) and second_idx < len(second):
        # TODO remove interval and boundary checking? should be done before
        if last_first_upper is not None and first_idx is not last_first_idx:
            if last_first_upper >= first[first_idx][0]:
                raise ValueError("Intervals not ordered!")
        if last_second_upper is not None and second_idx is not last_second_idx:
            if last_second_upper >= second[second_idx][0]:
                raise ValueError("Intervals not ordered!")

        if first[first_idx][0] > first[first_idx][1]:
            raise ValueError("Interval boundaries given in wrong order")
        if second[second_idx][0] > second[second_idx][1]:
            raise ValueError("Interval boundaries given in wrong order")

        # backup for interval order check
        last_first_idx = first_idx
        last_second_idx = second_idx
        last_first_upper = first[first_idx][1]
        last_second_upper = second[second_idx][1]

        # no common domain -> search
        if second[second_idx][0] <= first[first_idx][0] <= second[second_idx][1]:
            # common start found in 1st domain
            start = first[first_idx][0]
        elif first[first_idx][0] <= second[second_idx][0] <= first[first_idx][1]:
            # common start found in 2nd domain
            start = second[second_idx][0]
        else:
            # intervals have no intersection
            first_idx += 1
            continue

        # add end
        if first[first_idx][1] <= second[second_idx][1]:
            end = first[first_idx][1]
            first_idx += 1
        else:
            end = second[second_idx][1]
            second_idx += 1

        # complete domain found
        if not np.isclose(start, end):
            intersection.add((start, end))

    return intersection


def integrate_function(func, interval):
    """
    Numerically integrate a function on a given interval using
    :func:`.complex_quadrature`.

    Args:
        func(callable): Function to integrate.
        interval(list of tuples): List of (start, end) values of the intervals
            to integrate on.

    Return:
        tuple: (Result of the Integration, errors that occurred during the
        integration).
    """
    result = 0
    err = 0
    for area in interval:
        res = complex_quadrature(func, area[0], area[1])
        result += res[0]
        err += res[1]

    return np.real_if_close(result), err


def complex_quadrature(func, a, b, **kwargs):
    """
    Wraps the scipy.qaudpack routines to handle complex valued functions.

    Args:
        func (callable): function
        a (:obj:`numbers.Number`): lower limit
        b (:obj:`numbers.Number`): upper limit
        **kwargs: Arbitrary keyword arguments for desired scipy.qaudpack routine.

    Return:
        tuple: (real part, imaginary part)
    """

    def real_func(x):
        return np.real(func(x))

    def imag_func(x):
        return np.imag(func(x))

    real_integral = integrate.quad(real_func, a, b, **kwargs)
    imag_integral = integrate.quad(imag_func, a, b, **kwargs)

    return (real_integral[0] + 1j * imag_integral[0],
            real_integral[1] + imag_integral[1])


def dot_product(first, second):
    """
    Calculate the inner product of two vectors.

    Args:
        first (:obj:`numpy.ndarray`): first vector
        second (:obj:`numpy.ndarray`): second vector

    Return:
        inner product
    """
    return np.inner(first, second)


def _dot_product_l2(first, second):
    r"""
    Calculate the inner product on L2.

    Given two functions :math:`\varphi(z)` and :math:`\psi(z)` this functions
    calculates

    .. math::
        \left< \varphi(z) | \psi(z) \right|_{L2} =
            \int\limits_{Gamma_0}^{Gamma_1}
            \bar\varphi(\zeta) \psi(\zeta) \,\textup{d}\zeta \:.

    Args:
        first (:py:class:`.Function`): first function
        second (:py:class:`.Function`): second function

    Return:
        inner product
    """
    if not isinstance(first, Function) or not isinstance(second, Function):
        raise TypeError("Wrong type(s) supplied. both must be a {0}".format(Function))

    limits = domain_intersection(first.domain, second.domain)
    nonzero = domain_intersection(first.nonzero, second.nonzero)
    areas = domain_intersection(limits, nonzero)

    # try some shortcuts
    if first == second:
        if hasattr(first, "quad_int"):
            return first.quad_int()

    if 0:
        # TODO let Function Class handle product to gain more speed
        if type(first) is type(second):
            pass

    # standard case
    def func(z):
        """
        Take the complex conjugate of the first element and multiply it
        by the second.
        """
        return np.conj(first(z)) * second(z)

    result, error = integrate_function(func, areas)
    return result


def dot_product_l2(first, second):
    r"""
    Vectorized version of the inner product on L2.

    Given two vectors of functions

    .. math::
        \boldsymbol{\varphi}(z)
        = \left(\varphi_0(z), \dotsc, \varphi_N(z)\right)^T

    and

    .. math::
        \boldsymbol{\psi}(z) = \left(\psi_0(z), \dotsc, \psi_N(z)\right)^T` ,

    this function computes
    :math:`\left< \boldsymbol{\varphi}(z) | \boldsymbol{\psi}(z) \right>_{L2}`
    where

    .. math::
        \left< \varphi_i(z) | \psi_j(z) \right>_{L2} =
        \int\limits_{\Gamma_0}^{\Gamma_1}
        \bar\varphi_i(\zeta) \psi_j(\zeta) \,\textup{d}\zeta \:.

    Herein, :math:`\bar\varphi_i(\zeta)` denotes the complex conjugate and
    :math:`\Gamma_0` as well as :math:`\Gamma_1` are derived by computing the
    intersection of the nonzero areas of the involved functions.

    Args:
        first (callable or :obj:`numpy.ndarray`):  (1d array of n) callable(s)
        second (callable or :obj:`numpy.ndarray`):  (1d array of n) callable(s)

    Raises:
        ValueError, if the provided arrays are not equally long.

    Return:
        numpy.ndarray:  Array of inner products
    """
    # sanitize input
    first = np.atleast_1d(first)
    second = np.atleast_1d(second)

    if len(first) != len(second):
        raise ValueError("Provided function vectors must be of same length.")

    # calculate output size and allocate output
    out = np.ones(first.shape, dtype=complex) * np.nan

    # TODO propagate vectorization into _dot_product_l2 to save this loop
    # loop over entries
    for idx, (f, s) in enumerate(zip(first, second)):
        out[idx] = _dot_product_l2(f, s)

    return np.real_if_close(out)


def calculate_scalar_matrix(values_a, values_b):
    """
    Convenience version of py:function:`calculate_scalar_product_matrix` with :py:func:`numpy.multiply` hardcoded as
    *scalar_product_handle*.

    Args:
        values_a (numbers.Number or numpy.ndarray): (array of) value(s) for rows
        values_b (numbers.Number or numpy.ndarray): (array of) value(s) for columns

    Return:
        numpy.ndarray: Matrix containing the pairwise products of the elements from *values_a* and *values_b*.
    """
    return calculate_scalar_product_matrix(np.multiply,
                                           sanitize_input(values_a, Number),
                                           sanitize_input(values_b, Number))


def calculate_scalar_product_matrix(scalar_product_handle, base_a, base_b,
                                    optimize=True):
    r"""
    Calculates a matrix :math:`A` , whose elements are the scalar products of
    each element from *base_a* and *base_b*, so that
    :math:`a_{ij} = \langle \mathrm{a}_i\,,\: \mathrm{b}_j\rangle`.

    Args:
        scalar_product_handle (callable): function handle that is called to
            calculate the scalar product. This function has to be able to cope
            with (1d) vectorial input.
        base_a (:py:class:`.Base`): Basis a
        base_b (:py:class:`.Base`): Basis b
        optimize (bool): Switch to turn on the symmetry based speed up.
            For development purposes only.

    TODO:
        making use of the commutable scalar product could save time,
        run some test on this

    Return:
        numpy.ndarray: matrix :math:`A`
    """
    fractions_a = base_a.fractions
    fractions_b = base_b.fractions

    if optimize and base_a == base_b and scalar_product_handle == dot_product_l2:
        # since the scalar_product commutes whe can save some operations
        dim = fractions_a.shape[0]
        output = np.zeros((dim, dim), dtype=np.complex)
        i, j = np.mgrid[0:dim, 0:dim]

        # compute only upper half
        upper_idxs = np.triu_indices(dim)
        i_upper = i[upper_idxs]
        j_upper = j[upper_idxs]
        output[upper_idxs] = scalar_product_handle(fractions_a[i_upper],
                                                   fractions_a[j_upper])

        # reconstruct using symmetry
        output += np.conjugate(np.triu(output, 1)).T
        return np.real_if_close(output)
    else:
        i, j = np.mgrid[0:fractions_a.shape[0],
                        0:fractions_b.shape[0]]
        fractions_i = fractions_a[i]
        fractions_j = fractions_b[j]

        res = scalar_product_handle(fractions_i.flatten(),
                                    fractions_j.flatten())
        return res.reshape(fractions_i.shape)


def project_on_base(state, base):
    """
    Projects a *state* on a basis given by *base*.

    Args:
        state (array_like): List of functions to approximate.
        base (:py:class:`.Base`): Basis to project onto.

    Return:
        numpy.ndarray: Weight vector in the given *base*
    """
    if not isinstance(base, Base):
        raise TypeError("Only pyinduct.core.Base accepted as base")

    # compute <x(z, t), phi_i(z)> (vector)
    projections = calculate_scalar_product_matrix(dot_product_l2,
                                                  Base(state),
                                                  base).squeeze()

    # compute <phi_i(z), phi_j(z)> for 0 < i, j < n (matrix)
    scale_mat = calculate_scalar_product_matrix(dot_product_l2, base, base)

    return np.reshape(np.dot(np.linalg.inv(scale_mat), projections), (scale_mat.shape[0], ))


def project_on_bases(states, canonical_equations):
    """
    Convenience wrapper for :py:func:`.project_on_base`.
    Calculate the state, assuming it will be constituted by the dominant
    base of the respective system. The keys from the dictionaries
    *canonical_equations* and *states* must be the same.

    Args:
        states: Dictionary with a list of functions as values.
        canonical_equations: List of :py:class:`.CanonicalEquation` instances.

    Returns:
        numpy.array: Finite dimensional state as 1d-array corresponding to the
        concatenated dominant bases from *canonical_equations*.
    """
    q0 = np.array([])
    for ce in canonical_equations:
        lbl = ce.dominant_lbl
        q0 = np.hstack(tuple([q0] + [project_on_base(state, get_base(lbl))
                                     for state in states[ce.name]]))

    return q0


def back_project_from_base(weights, base):
    """
    Build evaluation handle for a distributed variable that was approximated
    as a set of *weights* om a certain *base*.

    Args:
        weights (numpy.ndarray): Weight vector.
        base (:py:class:`.Base`): Base to be used for the projection.

    Return:
        evaluation handle
    """
    if isinstance(weights, Number):
        weights = np.asarray([weights])
    if weights.shape[0] != base.fractions.shape[0]:
        raise ValueError("Lengths of weights and initial_initial_functions "
                         "do not match!")

    def eval_handle(z):
        res = sum([weights[i] * base.fractions[i](z)
                   for i in range(weights.shape[0])])
        return real(res)

    return eval_handle


def change_projection_base(src_weights, src_base, dst_base):
    """
    Converts given weights that form an approximation using *src_base*
    to the best possible fit using *dst_base*.

    Args:
        src_weights (numpy.ndarray): Vector of numbers.
        src_base (:py:class:`.Base`): The source Basis.
        dst_base (:py:class:`.Base`): The destination Basis.

    Return:
        :obj:`numpy.ndarray`: target weights
    """
    pro_mat = calculate_base_transformation_matrix(src_base, dst_base)
    return project_weights(pro_mat, src_weights)


def project_weights(projection_matrix, src_weights):
    """
    Project *src_weights* on new basis using the provided *projection_matrix*.

    Args:
        projection_matrix (:py:class:`numpy.ndarray`): projection between
            the source and the target basis;
            dimension (m, n)
        src_weights (:py:class:`numpy.ndarray`): weights in the source basis;
            dimension (1, m)

    Return:
        :py:class:`numpy.ndarray`: weights in the target basis;
        dimension (1, n)
    """
    src_weights = sanitize_input(src_weights, Number)
    return np.dot(projection_matrix, src_weights)


class TransformationInfo:
    """
    Structure that holds information about transformations between different
    bases.

    This class serves as an easy to use structure to aggregate information,
    describing transformations between different
    :py:class:`.BaseFraction` s. It can be tested for equality to check the
    equity of transformations and is hashable
    which makes it usable as dictionary key to cache different transformations.

    Attributes:
        src_lbl(str): label of source basis
        dst_lbl(str): label destination basis
        src_base(:obj:`numpy.ndarray`): source basis in form of an array of
            the source Fractions
        dst_base(:obj:`numpy.ndarray`): destination basis in form of an
            array of the destination Fractions
        src_order: available temporal derivative order of source weights
        dst_order: needed temporal derivative order for destination weights
    """

    def __init__(self):
        self.src_lbl = None
        self.dst_lbl = None
        self.src_base = None
        self.dst_base = None
        self.src_order = None
        self.dst_order = None

    def __hash__(self):
        return hash((self.src_lbl, self.dst_lbl, self.src_order, self.dst_order))

    def __eq__(self, other):
        return (self.src_lbl, self.dst_lbl, self.src_order, self.dst_order) == \
               (other.src_lbl, other.dst_lbl, other.src_order, other.dst_order)

    def mirror(self):
        """
        Factory method, that creates a new TransformationInfo object by
        mirroring *src* and *dst* terms.
        This helps handling requests to different bases.
        """
        new_info = TransformationInfo()
        new_info.src_lbl = self.dst_lbl
        new_info.src_base = self.dst_base
        new_info.src_order = self.src_order
        new_info.dst_lbl = self.dst_lbl
        new_info.dst_base = self.src_base
        new_info.dst_order = self.src_order
        return new_info


def get_weight_transformation(info):
    """
    Create a handle that will transform weights from *info.src_base* into
    weights for *info-dst_base* while paying respect to the given derivative
    orders.

    This is accomplished by recursively iterating through source and
    destination bases and evaluating their :attr:`transformation_hints`.

    Args:
        info(:py:class:`.TransformationInfo`): information about the requested
            transformation.

    Return:
        callable: transformation function handle
    """
    # TODO since this lives in core now, get rid of base labels
    # trivial case
    if info.src_lbl == info.dst_lbl:
        mat = calculate_expanded_base_transformation_matrix(
            info.src_base, info.dst_base,
            info.src_order, info.dst_order,
            True)

        def identity(weights):
            return np.dot(mat, weights)

        return identity

    # try to get help from the destination base
    handle, hint = info.dst_base.transformation_hint(info)
    if handle is None:
        # try source instead
        handle, hint = info.src_base.transformation_hint(info)

    if handle is None:
        raise TypeError(("get_weight_transformation():, \n"
                         + "You requested information about how to transform to '{1}'({2}) from '{4}'({5}), \n"
                         + "furthermore the source derivative order is {3} and the target one is {6}. \n"
                         + "No transformation could be found, remember to implement your own 'transformation_hint'"
                         + "method for non-standard bases.").format(
            info.dst_lbl,
            info.dst_base.__class__.__name__,
            info.dst_order,
            info.src_lbl,
            info.src_base.__class__.__name__,
            info.src_order,
        ))

    # check termination criterion
    if hint is None:
        # direct transformation possible
        return handle

    kwargs = {}
    new_handle = None
    if hasattr(hint, "extras"):
        # try to gain transformations that will satisfy the extra terms
        for dep_lbl, dep_order in hint.extras.items():
            new_info = copy(info)
            new_info.dst_lbl = dep_lbl
            new_info.dst_base = get_base(dep_lbl)
            new_info.dst_order = dep_order
            dep_handle = get_weight_transformation(new_info)
            kwargs[dep_lbl] = dep_handle

    if hint.src_lbl is not None:
        # transformation to assistant system required
        new_handle = get_weight_transformation(hint)

    def last_handle(weights):
        if new_handle:
            return handle(new_handle(weights), **kwargs)
        else:
            return handle(weights, **kwargs)

    return last_handle


def get_transformation_info(source_label, destination_label,
                            source_order, destination_order):
    """
    Provide the weights transformation from one/source base to
    another/destination base.

    Args:
        source_label (str): Label from the source base.
        destination_label (str): Label from the destination base.
        source_order: Order from the available time derivative
            of the source weights.
        destination_order: Order from the desired time derivative
            of the destination weights.

    Returns:
        :py:class:`.TransformationInfo`: Transformation info object.
    """
    info = TransformationInfo()
    info.src_lbl = source_label
    info.src_base = get_base(info.src_lbl)
    info.src_order = source_order
    info.dst_lbl = destination_label
    info.dst_base = get_base(info.dst_lbl)
    info.dst_order = destination_order

    return info


def calculate_expanded_base_transformation_matrix(src_base, dst_base, src_order, dst_order, use_eye=False):
    r"""
    Constructs a transformation matrix :math:`\bar V` from basis given by
    *src_base* to basis given by *dst_base* that also transforms all temporal
    derivatives of the given weights.

    See:
        :py:func:`.calculate_base_transformation_matrix` for further details.

    Args:
        dst_base (:py:class:`.Base`): New projection base.
        src_base (:py:class:`.Base`): Current projection base.
        src_order: Temporal derivative order available in *src_base*.
        dst_order: Temporal derivative order needed in *dst_base*.
        use_eye (bool): Use identity as base transformation matrix.
            (For easy selection of derivatives in the same base)

    Raises:
        ValueError: If destination needs a higher derivative order than source
            can provide.

    Return:
        :obj:`numpy.ndarray`: Transformation matrix
    """
    if src_order < dst_order:
        raise ValueError(("higher 'dst_order'({0}) demanded than "
                          + "'src_order'({1}) can provide for this strategy.").format(dst_order, src_order))

    # build core transformation
    if use_eye:
        core_transformation = np.eye(src_base.fractions.size)
    else:
        core_transformation = calculate_base_transformation_matrix(src_base, dst_base)

    # build block matrix
    part_transformation = block_diag(*[core_transformation for i in range(dst_order + 1)])
    complete_transformation = np.hstack([part_transformation]
                                        + [np.zeros((part_transformation.shape[0], src_base.fractions.size))
                                           for i in range(src_order - dst_order)])
    return complete_transformation


def calculate_base_transformation_matrix(src_base, dst_base):
    """
    Calculates the transformation matrix :math:`V` , so that the a
    set of weights, describing a function in the
    *src_base* will express the same function in the *dst_base*, while
    minimizing the reprojection error.
    An quadratic error is used as the error-norm for this case.

    Warning:
        This method assumes that all members of the given bases have
        the same type and that their
        :py:class:`.BaseFraction` s, define compatible scalar products.

    Raises:
        TypeError: If given bases do not provide an
            :py:func:`.scalar_product_hint` method.

    Args:
        src_base (:py:class:`.Base`): Current projection base.
        dst_base (:py:class:`.Base`): New projection base.

    Return:
        :py:class:`numpy.ndarray`: Transformation matrix :math:`V` .
    """
    # compute P and Q matrices, where P = Sum(P_n) and Q = Sum(Q_n)
    s_hints = src_base.scalar_product_hint()
    d_hints = dst_base.scalar_product_hint()

    p_matrices = []
    q_matrices = []
    for idx, (s_hint, d_hint) in enumerate(zip(s_hints, d_hints)):
        dst_members = Base([dst_frac.get_member(idx)
                            for dst_frac in dst_base.fractions])
        src_members = Base([src_frac.get_member(idx)
                            for src_frac in src_base.fractions])

        # compute P_n matrix:
        # <phi_tilde_ni(z), phi_dash_nj(z)> for 0 < i < N, 0 < j < M
        p_matrices.append(calculate_scalar_product_matrix(s_hint,
                                                          dst_members,
                                                          src_members))

        # compute Q_n matrix:
        # <phi_dash_ni(z), phi_dash_nj(z)> for 0 < i < M, 0 < j < M
        q_matrices.append(calculate_scalar_product_matrix(d_hint,
                                                          dst_members,
                                                          dst_members))

    p_mat = np.sum(p_matrices, axis=0)
    q_mat = np.sum(q_matrices, axis=0)

    # compute V matrix, where V = inv(Q)*P
    v_mat = np.dot(np.linalg.inv(q_mat), p_mat)
    return v_mat


def normalize_base(b1, b2=None):
    r"""
    Takes two :py:class:`.Base`'s :math:`\boldsymbol{b}_1` ,
    :math:`\boldsymbol{b}_1` and normalizes them so that
    :math:`\langle\boldsymbol{b}_{1i}\,
    ,\:\boldsymbol{b}_{2i}\rangle = 1`.
    If only one base is given, :math:`\boldsymbol{b}_2`
    defaults to :math:`\boldsymbol{b}_1`.

    Args:
        b1 (:py:class:`.Base`): :math:`\boldsymbol{b}_1`
        b2 (:py:class:`.Base`): :math:`\boldsymbol{b}_2`

    Raises:
        ValueError: If :math:`\boldsymbol{b}_1`
            and :math:`\boldsymbol{b}_2` are orthogonal.

    Return:
        :py:class:`.Base` : if *b2* is None,
        otherwise: Tuple of 2 :py:class:`.Base`'s.
    """
    auto_normalization = False
    if b2 is None:
        auto_normalization = True

    res = generic_scalar_product(b1, b2)

    if any(res < np.finfo(float).eps):
        if any(np.isclose(res, 0)):
            raise ValueError("given base fractions are orthogonal. "
                             "no normalization possible.")
        else:
            raise ValueError("imaginary scale required. "
                             "no normalization possible.")

    scale_factors = np.sqrt(1 / res)
    b1_scaled = b1.__class__(
        [frac.scale(factor)
         for frac, factor in zip(b1.fractions, scale_factors)])

    if auto_normalization:
        return b1_scaled
    else:
        b2_scaled = b2.__class__(
            [frac.scale(factor)
             for frac, factor in zip(b2.fractions, scale_factors)])
        return b1_scaled, b2_scaled


def generic_scalar_product(b1, b2=None):
    """
    Calculates the pairwise scalar product between the elements
    of the :py:class:`.Base` *b1* and *b2*.

    Args:
        b1 (:py:class:`.Base`): first basis
        b2 (:py:class:`.Base`): second basis, if omitted
            defaults to *b1*

    Note:
        If *b2* is omitted, the result can be used to normalize
        *b1* in terms of its scalar product.
    """
    if b2 is None:
        b2 = b1

    if type(b1) != type(b2):
        raise TypeError("only arguments of same type allowed.")

    hints = b1.scalar_product_hint()
    res = np.zeros(b1.fractions.shape, dtype=complex)
    for idx, hint in enumerate(hints):
        members_1 = np.array([fraction.get_member(idx)
                              for fraction in b1.fractions])
        members_2 = np.array([fraction.get_member(idx)
                              for fraction in b2.fractions])
        res += hint(members_1, members_2)
    return np.real_if_close(res)


def find_roots(function, grid, n_roots=None, rtol=1.e-5, atol=1.e-8,
               cmplx=False, sort_mode="norm"):
    r"""
    Searches *n_roots* roots of the *function* :math:`f(\boldsymbol{x})`
    on the given *grid* and checks them for uniqueness with aid of *rtol*.

    In Detail :py:func:`scipy.optimize.root` is used to find initial candidates
    for roots of :math:`f(\boldsymbol{x})` . If a root satisfies the criteria
    given by atol and rtol it is added. If it is already in the list,
    a comprehension between the already present entries' error and the
    current error is performed. If the newly calculated root comes
    with a smaller error it supersedes the present entry.

    Raises:
        ValueError: If the demanded amount of roots can't be found.

    Args:
        function (callable): Function handle for math:`f(\boldsymbol{x})`
            whose roots shall be found.
        grid (list): Grid to use as starting point for root detection.
            The :math:`i` th element of this list provides sample points
            for the :math:`i` th parameter of :math:`\boldsymbol{x}` .
        n_roots (int): Number of roots to find. If none is given, return
            all roots that could be found in the given area.
        rtol: Tolerance to be exceeded for the difference of two roots
            to be unique: :math:`f(r1) - f(r2) > \textrm{rtol}` .
        atol: Absolute tolerance to zero: :math:`f(x^0) < \textrm{atol}` .
        cmplx(bool): Set to True if the given *function* is complex valued.
        sort_mode(str): Specify tho order in which the extracted roots shall be
            sorted. Default "norm" sorts entries by their :math:`l_2` norm,
            while "component" will sort them in increasing order by every
            component.

    Return:
        numpy.ndarray of roots; sorted in the order they are returned by
        :math:`f(\boldsymbol{x})` .
    """
    if isinstance(grid[0], Number):
        grid = [grid]

    dim = len(grid)
    if cmplx:
        assert dim == 2
        function = complex_wrapper(function)

    roots = []
    errors = []

    grids = np.meshgrid(*[row for row in grid])
    values = np.vstack([arr.flatten() for arr in grids]).T

    # iterate over test_values
    val = iter(values)
    while True:
        try:
            res = root(function, next(val), tol=atol)
        except StopIteration:
            break

        if not res.success:
            continue

        calculated_root = np.atleast_1d(res.x)
        error = np.linalg.norm(res.fun)

        # check for absolute tolerance
        if error > atol:
            continue

        # check if root lies in expected area
        abort = False
        for rt, ar in zip(calculated_root, grid):
            if ar.min() - atol > rt or ar.max() + atol < rt:
                abort = True
                break
        if abort:
            continue

        if roots:
            # check whether root is already present in cache
            cmp_arr = np.isclose(calculated_root, roots, atol=rtol)
            cmp_vec = [all(elements) for elements in cmp_arr]
            if any(cmp_vec):
                idx = cmp_vec.index(True)
                if errors[idx] > error:
                    roots[idx] = calculated_root
                    errors[idx] = error
                    # TODO check jacobian (if provided)
                    # to identify roots of higher order
                continue

        roots.append(calculated_root)
        errors.append(error)

    if n_roots is None:
        n_roots = len(roots)

    if n_roots == 0:
        # Either no roots have been found or zero roots have been requested
        return np.array([])

    if len(roots) < n_roots:
        raise ValueError("Insufficient number of roots detected. ({0} < {1}) "
                         "Check provided function (see `visualize_roots`) or "
                         "try to increase the search area.".format(
                            len(roots), n_roots))

    valid_roots = np.array(roots)

    # sort roots
    if sort_mode == "norm":
        # sort entries by their norm
        idx = np.argsort(np.linalg.norm(valid_roots, axis=1))
        sorted_roots = valid_roots[idx, :]

    elif sort_mode == "component":
        # completely sort first column before we start
        idx = np.argsort(valid_roots[:, 0])
        sorted_roots = valid_roots[idx, :]

        for layer in range(valid_roots.shape[1] - 1):
            for rt in sorted_roots[:, layer]:
                eq_mask = np.isclose(sorted_roots[:, layer], rt, rtol=rtol)
                idx = np.argsort(sorted_roots[eq_mask, layer + 1])
                sorted_roots[eq_mask] = sorted_roots[eq_mask][idx, :]
    else:
        raise ValueError("Sort mode: {} not supported.".format(sort_mode))

    good_roots = sorted_roots[:n_roots]

    if cmplx:
        return good_roots[:, 0] + 1j * good_roots[:, 1]

    if dim == 1:
        return good_roots.flatten()

    return good_roots


def complex_wrapper(func):
    """
    Wraps complex valued functions into two-dimensional functions.
    This enables the root-finding routine to handle it as a
    vectorial function.

    Args:
        func (callable): Callable that returns a complex result.

    Return:
        two-dimensional, callable: function handle,
        taking x = (re(x), im(x) and returning [re(func(x), im(func(x)].
    """

    def wrapper(x):
        val = func(np.complex(x[0], x[1]))
        return np.array([np.real(val),
                         np.imag(val)])

    return wrapper


class Parameters:
    """
    Handy class to collect system parameters.
    This class can be instantiated with a dict, whose keys will the
    become attributes of the object.
    (Bunch approach)

    Args:
        kwargs: parameters
    """

    def __init__(self, **kwargs):
        self.__dict__.update(kwargs)


class Domain(object):
    """
    Helper class that manages ranges for data evaluation, containing
    parameters.

    Args:
        bounds (tuple): Interval bounds.
        num (int): Number of points in interval.
        step (numbers.Number): Distance between points (if homogeneous).
        points (array_like): Points themselves.

    Note:
        If num and step are given, num will take precedence.
    """

    def __init__(self, bounds=None, num=None, step=None, points=None):
        if points is not None:
            # check for correct boundaries
            if bounds and not all(bounds == points[[0, -1]]):
                raise ValueError("Given 'bounds' don't fit the provided data.")

            # check for correct length
            if num is not None and len(points) != num:
                raise ValueError("Given 'num' doesn't fit the provided data.")

            # points are given, easy one
            self._values = np.atleast_1d(points)
            self._limits = (self._values.min(), self._values.max())
            self._num = self._values.size

            # check for evenly spaced entries
            if self._num > 1:
                steps = np.diff(self._values)
                equal_steps = np.allclose(steps, steps[0])
                if step:
                    if not equal_steps or step != steps[0]:
                        raise ValueError("Given 'step' doesn't fit the provided "
                                         "data.")
                else:
                    if equal_steps:
                        step = steps[0]
            else:
                step = np.nan
            self._step = step
        elif bounds and num:
            self._limits = bounds
            self._num = num
            self._values, self._step = np.linspace(bounds[0],
                                                   bounds[1],
                                                   num,
                                                   retstep=True)
            if step is not None and not np.isclose(self._step, step):
                raise ValueError("could not satisfy both redundant "
                                 "requirements for num and step!")
        elif bounds and step:
            self._limits = bounds
            # calculate number of needed points but save correct step size
            self._num = int((bounds[1] - bounds[0]) / step + 1.5)
            self._values, self._step = np.linspace(bounds[0],
                                                   bounds[1],
                                                   self._num,
                                                   retstep=True)
            if np.abs(step - self._step)/self._step > 1e-1:
                warnings.warn("desired step-size {} doesn't fit to given "
                              "interval, changing to {}".format(step,
                                                                self._step))
        else:
            raise ValueError("not enough arguments provided!")

        # mimic some ndarray properties
        self.ndim = self._values.ndim
        self.shape = self._values.shape
        self.view = self._values.view

    def __repr__(self):
        return "Domain(bounds={}, step={}, num={})".format(self.bounds,
                                                           self._step,
                                                           self._num)

    def __len__(self):
        return len(self._values)

    def __getitem__(self, item):
        return self._values[item]

    @property
    def step(self):
        return self._step

    @property
    def bounds(self):
        return self._limits

    @property
    def points(self):
        return self._values

    @property
    def ndim(self):
        return self._values.ndim


def real(data):
    """
    Check if the imaginary part of :code:`data` vanishes
    and return its real part if it does.

    Args:
        data (numbers.Number or array_like): Possibly complex data to check.

    Raises:
        ValueError: If provided data can't be converted within
         the given tolerance limit.

    Return:
        numbers.Number or array_like: Real part of :code:`data`.
    """
    candidates = np.real_if_close(data, tol=100)

    if candidates.dtype == 'complex':
        raise ValueError("Imaginary part does not vanish, "
                         + "check for implementation errors.")

    # TODO make numpy array to common data type (even for scalar values)
    if candidates.size == 1:
        return float(candidates)

    return candidates


class EvalData:
    """
    This class helps managing any kind of result data.

    The data gained by evaluation of a function is stored together with the
    corresponding points of its evaluation. This way all data needed for
    plotting or other postprocessing is stored in one place.
    Next to the points of the evaluation the names and units of the included
    axes can be stored.
    After initialization an interpolator is set up, so that one can interpolate
    in the result data by using the overloaded :py:meth:`__call__` method.

    Args:
        input_data: (List of) array(s) holding the axes of a regular grid on
            which the evaluation took place.
        output_data: The result of the evaluation.

    Keyword Args:
        input_labels: (List of) labels for the input axes.
        input_units: (List of) units for the input axes.
        name: Name of the generated data set.
        fill_axes: If the dimension of `output_data` is higher than the
            length of the given `input_data` list, dummy entries will be
            appended until the required dimension is reached.
        enable_extrapolation (bool): If True, internal interpolators will allow
            extrapolation. Otherwise, the last giben value will be repeated for
            1D cases and the result will be padded with zeros for cases > 1D.
        fill_value: If invalid data is encountered, it will be replaced with
            this value before interpolation is performed.

    Examples:
        When instantiating 1d EvalData objects, the list can be omitted

        >>> axis = Domain((0, 10), 5)
        >>> data = np.random.rand(5,)
        >>> e_1d = EvalData(axis, data)

        For other cases, input_data has to be a list

        >>> axis1 = Domain((0, 0.5), 5)
        >>> axis2 = Domain((0, 1), 11)
        >>> data = np.random.rand(5, 11)
        >>> e_2d = EvalData([axis1, axis2], data)

        Adding two Instances (if the boundaries fit, the data will be
        interpolated on the more coarse grid.) Same goes for subtraction and
        multiplication.

        >>> e_1 = EvalData(Domain((0, 10), 5), np.random.rand(5,))
        >>> e_2 = EvalData(Domain((0, 10), 10), 100*np.random.rand(5,))
        >>> e_3 = e_1 + e_2
        >>> e_3.output_data.shape
        (5,)

        Interpolate in the output data by calling the object

        >>> e_4 = EvalData(np.array(range(5)), 2*np.array(range(5))))
        >>> e_4.output_data
        array([0, 2, 4, 6, 8])
        >>> e_5 = e_4([2, 5])
        >>> e_5.output_data
        array([4, 8])
        >>> e_5.output_data.size
        2

        one may also give a slice

        >>> e_6 = e_4(slice(1, 5, 2))
        >>> e_6.output_data
        array([2., 6.])
        >>> e_5.output_data.size
        2

        For multi-dimensional interpolation a list has to be provided

        >>> e_7 = e_2d([[.1, .5], [.3, .4, .7)])
        >>> e_7.output_data.shape
        (2, 3)

    """
    def __init__(self, input_data, output_data,
                 input_labels=None, input_units=None,
                 enable_extrapolation=False,
                 fill_axes=False, fill_value=None,
                 name=None):
        # check type and dimensions
        if isinstance(input_data, np.ndarray) and input_data.ndim == 1:
            # accept single array for single dimensional input
            input_data = [input_data]
        elif isinstance(input_data, Domain) and input_data.points.ndim == 1:
            # some goes for domains
            input_data = [input_data]
        else:
            assert isinstance(input_data, list)

        # convert numpy arrays to domains
        input_data = [Domain(points=entry)
                      if isinstance(entry, np.ndarray) else entry
                      for entry in input_data]

        # if a list with names is provided, the dimension must fit
        if input_labels is None:
            input_labels = ["" for i in range(len(input_data))]
        if not isinstance(input_labels, list):
            input_labels = [input_labels]
        assert len(input_labels) == len(input_data)

        # if a list with units is provided, the dimension must fit
        if input_units is None:
            input_units = ["" for i in range(len(input_data))]
        if not isinstance(input_units, list):
            input_units = [input_units]
        assert len(input_units) == len(input_data)

        assert isinstance(output_data, np.ndarray)
        if output_data.size == 0:
            raise ValueError("No initialisation possible with an empty array!")

        if fill_axes:
            # add dummy axes to input_data for missing output dimensions
<<<<<<< HEAD
            for dim in range(output_data.ndim - len(input_data)):
                input_data.append(Domain(points=np.array(
                    range(output_data.shape[dim + len(input_data)]))))
=======
            dim_diff = output_data.ndim - len(input_data)
            for dim in range(dim_diff):
                input_data.append(Domain(points=np.array(
                    range(output_data.shape[-(dim_diff - dim)]))))
>>>>>>> 9891ca80
                input_labels.append("")
                input_units.append("")

        # output_data has to contain len(input_data) dimensions
        assert len(input_data) == output_data.ndim

        for dim in range(len(input_data)):
            assert len(input_data[dim]) == output_data.shape[dim]

        self.input_data = input_data
        self.output_data = output_data
        self.min = np.nanmin(output_data)
        self.max = np.nanmax(output_data)

        if len(input_data) == 1:
            if enable_extrapolation:
                fill_val = "extrapolate"
            else:
                fill_val = (output_data[0], output_data[-1])

            self._interpolator = interp1d(
                input_data[0],
                np.ma.fix_invalid(output_data, fill_value=fill_value),
                axis=-1,
                bounds_error=False,
                fill_value=fill_val)
        elif len(input_data) == 2 and output_data.ndim == 2:
            # pure 2d case
            if enable_extrapolation:
                raise ValueError("Extrapolation not supported for 2d data. See "
                                 "https://github.com/scipy/scipy/issues/8099"
                                 "for details.")
            if len(input_data[0]) > 3 and len(input_data[1]) > 3 and False:
                # special treatment for very common case (faster than interp2d)
                # boundary values are used as fill values
                self._interpolator = RectBivariateSpline(
                    *input_data,
                    np.ma.fix_invalid(output_data, fill_value=fill_value)
                )
            else:
                # this will trigger nearest neighbour interpolation
                fill_val = None

                # if enable_extrapolation:
                #     fill_val = None
                # else:
                #     Since the value has to be the same at every border
                    # fill_val = 0

                self._interpolator = interp2d(
                    input_data[0],
                    input_data[1],
                    np.ma.fix_invalid(output_data.T, fill_value=fill_value),
                    bounds_error=False,
                    fill_value=fill_val)
        else:
            if enable_extrapolation:
                fill_val = None
            else:
                # Since the value has to be the same at every border
                fill_val = 0

            self._interpolator = RegularGridInterpolator(
                input_data,
                np.ma.fix_invalid(output_data, fill_value=fill_value),
                bounds_error=False,
                fill_value=fill_val)

        # handle names and units
        self.input_labels = input_labels
        self.input_units = input_units
        self.name = name
        if self.name is None:
            self.name = ""

    def adjust_input_vectors(self, other):
        """
        Check the the inputs vectors of `self` and `other` for compatibility
        (equivalence) and harmonize them if they are compatible.

        The compatibility check is performed for every input_vector in
        particular and examines whether they share the same boundaries.
        and equalize to the minimal discretized axis.
        If the amount of discretization steps between the two instances differs,
        the more precise discretization is interpolated down onto the less
        precise one.

        Args:
            other (:py:class:`.EvalData`): Other EvalData class.

        Returns:
            tuple:

                - (list) - New common input vectors.
                - (numpy.ndarray) - Interpolated self output_data array.
                - (numpy.ndarray) - Interpolated other output_data array.
        """
        assert len(self.input_data) == len(other.input_data)

        if self.input_data == other.input_data:
            return self.input_data, self.output_data, other.output_data

        input_data = []
        for idx in range(len(self.input_data)):
            # check if axis have the same length
            if self.input_data[idx].bounds != other.input_data[idx].bounds:
                raise ValueError("Boundaries of input vector {0} don't match."
                                 " {1} (self) != {2} (other)".format(
                    idx,
                    self.input_data[idx].bounds,
                    other.input_data[idx].bounds
                ))

            # check which axis has the worst discretization
            if len(self.input_data[idx]) <= len(other.input_data[idx]):
                input_data.append(self.input_data[idx])
            else:
                input_data.append(other.input_data[idx])

        # interpolate data
        interpolated_self = self.interpolate(input_data)
        interpolated_other = other.interpolate(input_data)

        return (input_data,
                interpolated_self.output_data,
                interpolated_other.output_data)

    def add(self, other, from_left=True):
        """
        Perform the element-wise addition of the output_data arrays from `self`
        and `other`

        This method is used to support addition by implementing
        __add__ (fromLeft=True) and __radd__(fromLeft=False)).
        If `other**` is a :py:class:`.EvalData`, the `input_data` lists of
        `self` and `other` are adjusted using :py:meth:`.adjust_input_vectors`
        The summation operation is performed on the interpolated output_data.
        If `other` is a :class:`numbers.Number` it is added according to
        numpy's broadcasting rules.

        Args:
            other (:py:class:`numbers.Number` or :py:class:`.EvalData`): Number
                or EvalData object to add to self.
            from_left (bool): Perform the addition from left if True or from
                right if False.

        Returns:
            :py:class:`.EvalData` with adapted input_data and output_data as
            result of the addition.
        """
        if isinstance(other, numbers.Number):
            if from_left:
                output_data = self.output_data + other
            else:
                output_data = other + self.output_data
            return EvalData(input_data=deepcopy(self.input_data),
                            output_data=output_data,
                            name="{} + {}".format(self.name, other))

        elif isinstance(other, EvalData):
            (input_data, self_output_data, other_output_data
             ) = self.adjust_input_vectors(other)

            # add the output arrays
            if from_left:
                output_data = self_output_data + other_output_data
                _name = self.name + " + " + other.name
            else:
                output_data = other_output_data + self_output_data
                _name = other.name + " + " + self.name

            return EvalData(input_data=deepcopy(input_data),
                            output_data=output_data,
                            name=_name)
        else:
            return NotImplemented

    def __radd__(self, other):
        return self.add(other, from_left=False)

    def __add__(self, other):
        return self.add(other)

    def sub(self, other, from_left=True):
        """
        Perform the element-wise subtraction of the output_data arrays from
        `self` and `other` .

        This method is used to support subtraction by implementing
        __sub__ (from_left=True) and __rsub__(from_left=False)).
        If `other**` is a :py:class:`.EvalData`, the `input_data` lists of
        `self` and `other` are adjusted using :py:meth:`.adjust_input_vectors`.
        The subtraction operation is performed on the interpolated output_data.
        If `other` is a :class:`numbers.Number` it is handled according to
        numpy's broadcasting rules.

        Args:
            other (:py:class:`numbers.Number` or :py:class:`.EvalData`): Number
                or EvalData object to subtract.
            from_left (boolean): Perform subtraction from left if True or from
                right if False.

        Returns:
            :py:class:`.EvalData` with adapted input_data and output_data as
            result of subtraction.
        """
        if isinstance(other, numbers.Number):
            if from_left:
                output_data = self.output_data - other
            else:
                output_data = other - self.output_data
            return EvalData(input_data=deepcopy(self.input_data),
                            output_data=output_data,
                            name="{} - {}".format(self.name, other))

        elif isinstance(other, EvalData):
            (input_data, self_output_data, other_output_data
             ) = self.adjust_input_vectors(other)

            # subtract the output arrays
            if from_left:
                output_data = self_output_data - other_output_data
                _name = self.name + " - " + other.name
            else:
                output_data = other_output_data - self_output_data
                _name = other.name + " - " + self.name

            return EvalData(input_data=deepcopy(input_data),
                            output_data=output_data,
                            name=_name)
        else:
            return NotImplemented

    def __rsub__(self, other):
        return self.sub(other, from_left=False)

    def __sub__(self, other):
        return self.sub(other)

    def mul(self, other, from_left=True):
        """
        Perform the element-wise multiplication of the output_data arrays from
        `self` and `other` .

        This method is used to support multiplication by implementing
        __mul__ (from_left=True) and __rmul__(from_left=False)).
        If `other**` is a :py:class:`.EvalData`, the `input_data` lists of
        `self` and `other` are adjusted using :py:meth:`.adjust_input_vectors`.
        The multiplication operation is performed on the interpolated
        output_data. If `other` is a :class:`numbers.Number` it is handled
        according to numpy's broadcasting rules.

        Args:
            other (:class:`numbers.Number` or :py:class:`.EvalData`): Factor
                to multiply with.
            from_left boolean: Multiplication from left if True or from right
                if False.

        Returns:
            :py:class:`.EvalData` with adapted input_data and output_data as
            result of multiplication.
        """
        if isinstance(other, numbers.Number):
            if from_left:
                output_data = self.output_data * other
            else:
                output_data = other * self.output_data
            return EvalData(input_data=deepcopy(self.input_data),
                            output_data=output_data,
                            name="{} - {}".format(self.name, other))

        elif isinstance(other, EvalData):
            (input_data, self_output_data, other_output_data
             ) = self.adjust_input_vectors(other)

            # addition der output array
            output_data = other_output_data * self_output_data
            if from_left:
                _name = self.name + " * " + other.name
            else:
                _name = other.name + " * " + self.name

            return EvalData(input_data=deepcopy(input_data),
                            output_data=output_data,
                            name=_name)
        else:
            return NotImplemented

    def __rmul__(self, other):
        return self.mul(other, from_left=False)

    def __mul__(self, other):
        return self.mul(other)

    def matmul(self, other, from_left=True):
        """
        Perform the matrix multiplication of the output_data arrays from
        `self` and `other` .

        This method is used to support matrix multiplication (@) by implementing
        __matmul__ (from_left=True) and __rmatmul__(from_left=False)).
        If `other**` is a :py:class:`.EvalData`, the `input_data` lists of
        `self` and `other` are adjusted using :py:meth:`.adjust_input_vectors`.
        The matrix multiplication operation is performed on the interpolated
        output_data.
        If `other` is a :class:`numbers.Number` it is handled according to
        numpy's broadcasting rules.

        Args:
            other (:py:class:`EvalData`): Object to multiply with.
            from_left (boolean): Matrix multiplication from left if True or
                from right if False.

        Returns:
            :py:class:`EvalData` with adapted input_data and output_data as
            result of matrix multiplication.
        """
        if isinstance(other, EvalData):
            (input_data, self_output_data, other_output_data
             ) = self.adjust_input_vectors(other)
            if self.output_data.shape != other.output_data.shape:
                raise ValueError("Dimension mismatch")

            if from_left:
                output_data = self_output_data @ other_output_data
                _name = self.name + " @ " + other.name
            else:
                output_data = other_output_data @ self_output_data
                _name = other.name + " @ " + self.name

            return EvalData(input_data=deepcopy(input_data),
                            output_data=output_data,
                            name=_name)
        else:
            return NotImplemented

    def __rmatmul__(self, other):
        return self.matmul(other, from_left=False)

    def __matmul__(self, other):
        return self.matmul(other)

    def __pow__(self, power):
        """
        Raise the elements form `self.output_data` element-wise to `power`.

        Args:
            power (:class:`numbers.Number`): Power to raise to.

        Returns:
            :py:class:`EvalData` with self.input_data and output_data as results
            of the raise operation.
        """
        if isinstance(power, numbers.Number):
            output_data = self.output_data ** power
            return EvalData(input_data=deepcopy(self.input_data),
                            output_data=output_data,
                            name="{} ** {}".format(self.name, power))
        else:
            return NotImplemented

    def sqrt(self):
        """
        Radicate the elements form `self.output_data` element-wise.

        Return:
             :py:class:`EvalData` with self.input_data and output_data as result
             of root calculation.
        """
        output_data = np.sqrt(self.output_data)

        ed = EvalData(input_data=deepcopy(self.input_data),
                      output_data=output_data,
                      name="sqrt({})".format(self.name))
        return ed

    def abs(self):
        """
        Get the absolute value of the elements form `self.output_data` .

        Return:
            :py:class:`EvalData` with self.input_data and output_data as result
            of absolute value calculation.
        """
        output_data = np.abs(self.output_data)

        ed = EvalData(input_data=deepcopy(self.input_data),
                      output_data=output_data,
                      name="abs({})".format(self.name))
        return ed

    def __call__(self, interp_axes, as_eval_data=True):
        """
        Interpolation method for output_data.

        Determines, if a one, two or three dimensional interpolation is used.
        Method can handle slice objects in the pos lists.
        One slice object is allowed per axis list.

        Args:
            interp_axes (list(list)): Axis positions in the form

            - 1D: [axis] with axis=[1,2,3]
            - 2D: [axis1, axis2] with axis1=[1,2,3] and axis2=[0,1,2,3,4]

            as_eval_data (bool): Return the interpolation result as EvalData
                object. If `False`, the output_data array of the results is
                returned.

        Returns:
            :py:class:`EvalData` with pos as input_data and to pos interpolated
            output_data.
        """
        if len(self.input_data) == 1:
            # special case for 1d data where the outermost list can be omitted
            if isinstance(interp_axes, slice):
                interp_axes = [interp_axes]
            if isinstance(interp_axes, list) and \
                    all([isinstance(e, Number) for e in interp_axes]):
                interp_axes = [interp_axes]

        assert isinstance(interp_axes, list)
        dim_err = len(self.input_data) - len(interp_axes)
        assert dim_err >= 0
        interp_axes += [slice(None) for x in range(dim_err)]
        assert len(interp_axes) == len(self.input_data)

        _list = []
        for i, interp_points in enumerate(interp_axes):
            if isinstance(interp_points, slice):
                _entry = self.input_data[i][interp_points]
                if _entry is None:
                    raise ValueError("Quantity resulting from slice is empty!")
            else:
                try:
                    _entry = list(interp_points)
                except TypeError as e:
                    raise ValueError("Coordinates must be given as iterable!")
            _list.append(_entry)

        res = self.interpolate(_list)

        if as_eval_data:
            return res
        else:
            return res.output_data

    def interpolate(self, interp_axis):
        """
        Main interpolation method for output_data.

        If one of the output dimensions is to be interpolated at one single
        point, the dimension of the output will decrease by one.

        Args:
            interp_axis (list(list)): axis positions in the form

            - 1D: axis with axis=[1,2,3]
            - 2D: [axis1, axis2] with axis1=[1,2,3] and axis2=[0,1,2,3,4]

        Returns:
            :py:class:`EvalData` with `interp_axis` as new input_data and
            interpolated output_data.
        """
        assert isinstance(interp_axis, list)
        assert len(interp_axis) == len(self.input_data)

        # check if an axis has been degenerated
        domains = [Domain(points=axis) for axis in interp_axis if len(axis) > 1]

        if len(self.input_data) == 1:
            interpolated_output = self._interpolator(interp_axis[0])
        elif len(self.input_data) == 2:
            interpolated_output = self._interpolator(*interp_axis)
            if isinstance(self._interpolator, interp2d):
                interpolated_output = interpolated_output.T
        else:
            dims = tuple(len(a) for a in interp_axis)
            coords = np.array(
                [a.flatten() for a in np.meshgrid(*interp_axis, indexing="ij")])
            interpolated_output = self._interpolator(coords.T).reshape(dims)

        return EvalData(input_data=domains,
                        output_data=np.squeeze(interpolated_output),
                        name=self.name)<|MERGE_RESOLUTION|>--- conflicted
+++ resolved
@@ -1949,16 +1949,10 @@
 
         if fill_axes:
             # add dummy axes to input_data for missing output dimensions
-<<<<<<< HEAD
-            for dim in range(output_data.ndim - len(input_data)):
-                input_data.append(Domain(points=np.array(
-                    range(output_data.shape[dim + len(input_data)]))))
-=======
             dim_diff = output_data.ndim - len(input_data)
             for dim in range(dim_diff):
                 input_data.append(Domain(points=np.array(
                     range(output_data.shape[-(dim_diff - dim)]))))
->>>>>>> 9891ca80
                 input_labels.append("")
                 input_units.append("")
 
