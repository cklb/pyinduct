import numpy as np
from numpy.polynomial import polynomial as npoly

from .core import Function
<<<<<<< HEAD
from simulation import Domain
=======
>>>>>>> 25bb5954
"""
This module contains all shape functions that come with PyInduct. Furthermore helper methods
for curing can be found here.
"""


class LagrangeFirstOrder(Function):
    """
    Implementation of a lagrangian initial function of order 1::
      ^
    1-|         ^
      |        /|\
      |       / | \
      |      /  |  \
    0-|-----/   |   \-------------------------> z
            |   |   |
          start,top,end


    :param start: start node
    :param top: top node, where :math:`f(x) = 1`
    :param start: end node
    """

    def __init__(self, start, top, end):
        if not start <= top <= end or start == end:
            raise ValueError("Input data is nonsense, see Definition.")

        self._start = start
        self.top = top
        self._end = end

        # speed
        self._a = self.top - self._start
        self._b = self._end - self.top

        if start == top:
            Function.__init__(self, self._lagrange1st_border_left,
                              nonzero=(start, end), derivative_handles=[self._der_lagrange1st_border_left])
        elif top == end:
            Function.__init__(self, self._lagrange1st_border_right,
                              nonzero=(start, end), derivative_handles=[self._der_lagrange1st_border_right])
        else:
            Function.__init__(self, self._lagrange1st_interior,
                              nonzero=(start, end), derivative_handles=[self._der_lagrange1st_interior])

    def _lagrange1st_border_left(self, z):
        """
        left border equation for lagrange 1st order
        """
        if z < self.top or z >= self._end:
            return 0
        else:
            return (self.top - z) / self._b + 1

    def _lagrange1st_border_right(self, z):
        """
        right border equation for lagrange 1st order
        """
        if z <= self._start or z > self._end:
            return 0
        else:
            return (z - self._start) / self._a

    def _lagrange1st_interior(self, z):
        """
        interior equations for lagrange 1st order
        """
        if z < self._start or z > self._end:
            return 0
        elif self._start <= z <= self.top:
            return (z - self._start) / self._a
        else:
            return (self.top - z) / self._b + 1

    def _der_lagrange1st_border_left(self, z):
        """
        left border equation for lagrange 1st order
        """
        if z < self.top or z >= self._end:
            return 0
        else:
            return -1 / self._b

    def _der_lagrange1st_border_right(self, z):
        """
        right border equation for lagrange 1st order
        """
        if z <= self._start or z > self._end:
            return 0
        else:
            return 1 / self._a

    def _der_lagrange1st_interior(self, z):
        """
        interior equations for lagrange 1st order
        """
        if z < self._start or z > self._end or z == self.top:
            return 0
        elif self._start <= z < self.top:
            return 1 / self._a
        else:
            return -1 / self._b

            # @staticmethod
            # TODO implement correct one
            # def quad_int():
            #     return 2/3


class LagrangeSecondOrder(Function):
    """
    Implementation of an lagrangian initial function of order 2::

      ^                                    _
    1-|           ^                      / | \
      |          /|\                   /   |   \
      |         / | \                 /    |    \
      |        /  |  \               /     |     \
    0-|--\----/   |   \----/--------/------|----- \---> z
          \_/     |    \_/
       start    top       end     start   top    end
         |<----- d ------>|        |<---- d/2 --->|


    :param start: start node
    :param top: top node, where :math:`f(x) = 1`
    :param end: end node
    :param max_element_length: value of the length d (see sketch)
    """

    def __init__(self, start, top, end, max_element_length):
        self._element_length = end - start
        if not start <= top <= end or start == end or (
            not np.isclose(self._element_length, max_element_length) and not np.isclose(self._element_length,
                                                                                        max_element_length / 2)):
            raise ValueError("Input data is nonsense, see Definition.")

        self._start = start
        self.top = top
        self._end = end
        self._e_2 = max_element_length / 4

        if start == top:
            self._gen_left_top_poly()
            Function.__init__(self, self._lagrange2nd_border_left, nonzero=(start, end),
                              derivative_handles=[self._der_lagrange2nd_border_left,
                                                  self._dder_lagrange2nd_border_left])
        elif top == end:
            self._gen_right_top_poly()
            Function.__init__(self, self._lagrange2nd_border_right, nonzero=(start, end),
                              derivative_handles=[self._der_lagrange2nd_border_right,
                                                  self._dder_lagrange2nd_border_right])
        elif np.isclose(end - start, max_element_length):
            self._gen_left_top_poly()
            self._gen_right_top_poly()
            Function.__init__(self, self._lagrange2nd_interior, nonzero=(start, end),
                              derivative_handles=[self._der_lagrange2nd_interior,
                                                  self._dder_lagrange2nd_interior])
        elif np.isclose(end - start, max_element_length / 2):
            self._gen_mid_top_poly()
            Function.__init__(self, self._lagrange2nd_interior_half, nonzero=(start, end),
                              derivative_handles=[self._der_lagrange2nd_interior_half,
                                                  self._dder_lagrange2nd_interior_half])
        else:
            raise ValueError("Following arguments do not meet the specs from LagrangeSecondOrder: start, end")

    def _gen_left_top_poly(self):
        left_top_poly = npoly.Polynomial(npoly.polyfromroots((self._e_2, 2 * self._e_2)))
        self._left_top_poly = npoly.Polynomial(left_top_poly.coef / left_top_poly(0))

    def _gen_right_top_poly(self):
        right_top_poly = npoly.Polynomial(npoly.polyfromroots((0, self._e_2)))
        self._right_top_poly = npoly.Polynomial(right_top_poly.coef / right_top_poly(2 * self._e_2))

    def _gen_mid_top_poly(self):
        mid_top_poly = npoly.Polynomial(npoly.polyfromroots((0, 2 * self._e_2)))
        self._mid_top_poly = npoly.Polynomial(mid_top_poly.coef / mid_top_poly(self._e_2))

    def _lagrange2nd_border_left(self, z, der_order=0):
        """
        left border equation for lagrange 2nd order
        """
        if z < self.top or z > self._end:
            return 0
        else:
            return self._left_top_poly.deriv(der_order)(z)

    def _lagrange2nd_border_right(self, z, der_order=0):
        """
        right border equation for lagrange 2nd order
        """
        if z < self._start or z > self._end:
            return 0
        else:
            return self._right_top_poly.deriv(der_order)(z - self._start)

    def _lagrange2nd_interior(self, z, der_order=0):
        """
        wide (d) interior equations for lagrange 2nd order
        """
        if z < self._start or z > self._end:
            return 0
        elif z == self.top and der_order > 0:
            return 0
        elif self._start <= z <= self.top:
            return self._right_top_poly.deriv(der_order)(z - self._start)
        else:
            return self._left_top_poly.deriv(der_order)(z - self.top)

    def _lagrange2nd_interior_half(self, z, der_order=0):
        """
        small (d/2) interior equations for lagrange 2nd order
        """
        if z < self._start or z > self._end:
            return 0
        else:
            return self._mid_top_poly.deriv(der_order)(z - self._start)

    def _der_lagrange2nd_border_left(self, z):
        return self._lagrange2nd_border_left(z, der_order=1)

    def _der_lagrange2nd_border_right(self, z):
        return self._lagrange2nd_border_right(z, der_order=1)

    def _der_lagrange2nd_interior(self, z):
        return self._lagrange2nd_interior(z, der_order=1)

    def _der_lagrange2nd_interior_half(self, z):
        return self._lagrange2nd_interior_half(z, der_order=1)

    def _dder_lagrange2nd_border_left(self, z):
        return self._lagrange2nd_border_left(z, der_order=2)

    def _dder_lagrange2nd_border_right(self, z):
        return self._lagrange2nd_border_right(z, der_order=2)

    def _dder_lagrange2nd_interior(self, z):
        return self._lagrange2nd_interior(z, der_order=2)

    def _dder_lagrange2nd_interior_half(self, z):
        return self._lagrange2nd_interior_half(z, der_order=2)


def cure_interval(test_function_class, interval, node_count=None, node_distance=None):
    """
    Use test functions to cure an interval with either node_count nodes or nodes with node_node_distance.

    :param test_function_class: class to cure the interval (e.g. py:LagrangeFirstOrder)
    :param interval: tuple of limits that constrain the interval
    :param node_count: amount of nodes to use
    :param node_distance: distance of nodes

    :return: tuple of nodes and functions
    """
    if not issubclass(test_function_class, Function):
        raise TypeError("test_function_class must be a SubClass of Function.")

    # TODO move these into "cure_hint" method of core.Function
    if test_function_class not in {LagrangeFirstOrder, LagrangeSecondOrder}:
        raise TypeError("LagrangeFirstOrder and LagrangeSecondOrder supported as test_function_class for now.")

    if test_function_class is LagrangeFirstOrder:
        domain = Domain(bounds=interval, step=node_distance, num=node_count)

        # interval boundaries
        test_functions = [LagrangeFirstOrder(domain[0], domain[0], domain[0] + domain.step),
                          LagrangeFirstOrder(domain[-1] - domain.step, domain[-1], domain[-1])]
        # interior case
        for node in domain[1:-1]:
            test_functions.insert(-1, LagrangeFirstOrder(node - domain.step,
                                                         node,
                                                         node + domain.step))
    elif test_function_class is LagrangeSecondOrder:
        # create extra nodes for easier handling
        inner_cnt = 2 * node_count - 1
        # inner_dist = node_distance / 2

        # domain = np.sort(np.concatenate((domain, domain[:-1] + np.diff(domain) / 2)))
        domain = Domain(interval, num=inner_cnt)
        max_element_length = 4 * domain.step

        test_functions = [LagrangeSecondOrder(domain[0], domain[0], domain[0] + 2 * domain.step, max_element_length),
                          LagrangeSecondOrder(domain[-1] - 2 * domain.step, domain[-1], domain[-1], max_element_length)]

        for i in range(1, inner_cnt - 1):
            if i % 2 != 0:
                test_functions.insert(-1, LagrangeSecondOrder(domain[i] - domain.step,
                                                              domain[i],
                                                              domain[i] + domain.step,
                                                              max_element_length))
            else:
                test_functions.insert(-1, LagrangeSecondOrder(domain[i] - 2 * domain.step,
                                                              domain[i],
                                                              domain[i] + 2 * domain.step,
                                                              max_element_length))

    return domain, np.asarray(test_functions)<|MERGE_RESOLUTION|>--- conflicted
+++ resolved
@@ -2,10 +2,7 @@
 from numpy.polynomial import polynomial as npoly
 
 from .core import Function
-<<<<<<< HEAD
-from simulation import Domain
-=======
->>>>>>> 25bb5954
+from .simulation import Domain
 """
 This module contains all shape functions that come with PyInduct. Furthermore helper methods
 for curing can be found here.
