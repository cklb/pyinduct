"""
This module contains all classes and functions related to the approximation of distributed control laws
as well as their implementation for simulation purposes.
"""

import numpy as np
from itertools import chain

<<<<<<< HEAD
from .core import real, get_weight_transformation
from .registry import get_base
from .simulation import SimulationInput, parse_weak_formulation, get_transformation
=======
from .registry import get_base
from .core import real, get_weight_transformation, get_transformation_info
from .simulation import SimulationInput, parse_weak_formulation
>>>>>>> d4ae3e4a

__all__ = ["Controller", "LawEvaluator"]

class Controller(SimulationInput):
    """
    Wrapper class for all controllers that have to interact with the simulation environment.

    Args:
        control_law (:py:class:`ControlLaw`): Function handle that calculates the control output if provided with
            correct weights.
    """

    def __init__(self, control_law):
        SimulationInput.__init__(self, name=control_law.name)
        ce = parse_weak_formulation(control_law, finalize=False)
        self._evaluator = LawEvaluator(ce, self._value_storage)

    def _calc_output(self, **kwargs):
        """
        Calculates the controller output based on the current_weights.

        Keyword Args:
            weights: Current weights of the simulations system approximation.
            weights_lbl (str): Corresponding label of :code:`weights`.

        Return:
            dict: Controller output :math:`u`.
        """
        return self._evaluator(kwargs["weights"], kwargs["weight_lbl"])


class LawEvaluator(object):
    """
    Object that evaluates the control law approximation given by a :py:class:`pyinduct.simulation.CanonicalEquations`
    object.

    Args:
        cfs (:py:class:`pyinduct.simulation.CanonicalEquation`): evaluation handle
    """

    def __init__(self, cfs, storage=None):
        self._cfs = cfs
        self._transformations = {}
        self._eval_vectors = {}
        self._storage = storage

    @staticmethod
    def _build_eval_vector(terms):
        """
        Build a set of vectors that will compute the output by multiplication with the corresponding
        power of the weight vector.

        Args:
            terms (dict): coefficient vectors
        Return:
            dict: evaluation vector
        """
        orders = set(terms["E"].keys())
        powers = set(chain.from_iterable([list(mat) for mat in terms["E"].values()]))
        dim = next(iter(terms["E"][max(orders)].values())).shape

        vectors = {}
        for power in powers:
            vector = np.hstack([terms["E"].get(order, {}).get(power, np.zeros(dim))[0, :]
                                for order in range(max(orders) + 1)])
            vectors.update({power: vector})

        return vectors

    def __call__(self, weights, weight_label):
        """
        Evaluation function for approximated control law.

        Args:
            weights (numpy.ndarray): 1d ndarray of approximation weights.
            weight_label (string): Label of functions the weights correspond to.

        Return:
            dict: control output :math:`u`
        """
        res = {}
        output = 0 + 0j

        # add dynamic part
        for lbl, law in self._cfs.get_dynamic_terms().items():
            dst_weights = [0]
            if "E" in law:
                # build eval vector
                if lbl not in self._eval_vectors.keys():
                    self._eval_vectors[lbl] = self._build_eval_vector(law)

                # collect information
<<<<<<< HEAD
                info = get_transformation(weight_label,
                                          lbl,
                                          int(next(iter(self._eval_vectors[lbl].values())).size
                                              / get_base(lbl).fractions.size) - 1,
                                          len(weights),
                                          only_info=True)
=======
                info = get_transformation_info(weight_label,
                                               lbl,
                                               int(weights.size / get_base(weight_label).fractions.size) - 1,
                                               int(next(iter(self._eval_vectors[lbl].values())).size
                                                   / get_base(lbl).fractions.size) - 1)
>>>>>>> d4ae3e4a

                # look up transformation
                if info not in self._transformations.keys():
                    # fetch handle
                    handle = get_weight_transformation(info)
                    self._transformations[info] = handle

                # transform weights
                dst_weights = self._transformations[info](weights)

                # evaluate
                vectors = self._eval_vectors[lbl]
                for p, vec in vectors.items():
                    output += np.dot(vec, np.power(dst_weights, p))

            res[lbl] = dst_weights

        # add constant term
        static_terms = self._cfs.get_static_terms()
        if "f" in static_terms:
            output = output + static_terms["f"]

        res["output"] = real(output)
        return res<|MERGE_RESOLUTION|>--- conflicted
+++ resolved
@@ -6,15 +6,9 @@
 import numpy as np
 from itertools import chain
 
-<<<<<<< HEAD
-from .core import real, get_weight_transformation
-from .registry import get_base
-from .simulation import SimulationInput, parse_weak_formulation, get_transformation
-=======
 from .registry import get_base
 from .core import real, get_weight_transformation, get_transformation_info
 from .simulation import SimulationInput, parse_weak_formulation
->>>>>>> d4ae3e4a
 
 __all__ = ["Controller", "LawEvaluator"]
 
@@ -107,20 +101,11 @@
                     self._eval_vectors[lbl] = self._build_eval_vector(law)
 
                 # collect information
-<<<<<<< HEAD
-                info = get_transformation(weight_label,
-                                          lbl,
-                                          int(next(iter(self._eval_vectors[lbl].values())).size
-                                              / get_base(lbl).fractions.size) - 1,
-                                          len(weights),
-                                          only_info=True)
-=======
                 info = get_transformation_info(weight_label,
                                                lbl,
                                                int(weights.size / get_base(weight_label).fractions.size) - 1,
                                                int(next(iter(self._eval_vectors[lbl].values())).size
                                                    / get_base(lbl).fractions.size) - 1)
->>>>>>> d4ae3e4a
 
                 # look up transformation
                 if info not in self._transformations.keys():
