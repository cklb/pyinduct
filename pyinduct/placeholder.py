"""
In :py:mod:`pyinduct.placeholder` you find placeholders for symbolic Term definitions.
"""

import numpy as np
import collections
import copy
from abc import ABCMeta
from numbers import Number

from . import registry as rg
from . import core as cr


class Placeholder(object):
    """
    Base class that works as a placeholder for terms that are later parsed into a canonical form.

    Args:
        data (arbitrary): data to store in the placeholder.
        order (tuple): (temporal_order, spatial_order) derivative orders  that are to be applied before evaluation.
        location (numbers.Number): Location to evaluate at before further computation.

    Todo:
        convert order and location into attributes with setter and getter methods. This will close the gap of unchecked
        values for order and location that can be sneaked in by the copy constructors by circumventing code doubling.
    """

    def __init__(self, data, order=(0, 0), location=None):
        self.data = data

        if not isinstance(order, tuple) or any([not isinstance(o, int) or o < 0 for o in order]):
            raise ValueError("invalid derivative order.")
        self.order = order

        if location is not None:
            if location and not isinstance(location, Number):
                raise TypeError("location must be a number")
        self.location = location

    def derive(self, *, temp_order, spat_order):
        """
        Mimics a copy constructor and adds the given derivative orders.

        Note:
            The desired derivative order :code:`order` is added to the original order.

        Args:
            temp_order: Temporal derivative order to be added.
            spat_order: Spatial derivative order to be added.

        Returns:
            New :py:class:`Placeholder` instance with the desired derivative order.
        """
        if temp_order == 0 and spat_order == 0:
            return self

        new_obj = copy.deepcopy(self)
        new_obj.order = tuple(der + a for der, a in zip(self.order, (temp_order, spat_order)))
        return new_obj

    def __call__(self, location):
        """
        Mimics a copy constructor and adds the given location for spatial evaluation.

        Args:
            location: Spatial Location to be set.

        Returns:
            New :py:class:`Placeholder` instance with the desired location.
        """
        new_obj = copy.deepcopy(self)
        new_obj.location = location
        return new_obj


class SpatialPlaceholder(Placeholder):
    """
    Base class for all spatially-only dependent placeholders.
    The deeper meaning of this abstraction layer is to offer an easier to use interface.
    """
    def __init__(self, data, order=0, location=None):
        super().__init__(data, order=(0, order), location=location)

    def derive(self, *, spat_order=0, temp_order=0):
        if temp_order != 0:
            raise ValueError("SpatialPlaceholder cannot be temporally derived.")
        return super().derive(spat_order=spat_order, temp_order=0)


class Scalars(Placeholder):
    """
    Placeholder for scalars that will be replaced later.

    Args:
        values: Iterable object containing the scalars for every n-th equation.
        target_term: Coefficient matrix to :py:func:`add_to`.
        target_form: Desired weight set.
    """

    def __init__(self, values, target_term=None, target_form=None):
        if target_term is None:
            target_term = dict(name="f")
        values = np.atleast_2d(values)

        super().__init__(cr.sanitize_input(values, Number))
        self.target_term = target_term
        self.target_form = target_form


class ScalarFunction(SpatialPlaceholder):
    """
    Class that works as a placeholder for spatial-functions in an equation such as spatial dependent coefficients.

    Args:
        function_label (str):
        order (int):
        location:

    """

    def __init__(self, function_label, order=0, location=None):
        if not rg.is_registered(function_label):
            raise ValueError("Unknown function label '{0}'!".format(function_label))

        super().__init__({"func_lbl": function_label}, order=order, location=location)


class Input(Placeholder):
    """
    Class that works as a placeholder for an input of the system.

    Args:
        function_handle (callable): handle that will be called by the simulation unit
        index (int): If the system's input is vectorial, specify the element to be used.
        order (int): temporal derivative order of this term (See :py:class:`Placeholder`).
        exponent (numbers.Number): See :py:class:`FieldVariable`.

    Note:
        if *order* is nonzero, the callable has to provide the temporal derivatives.
    """

    def __init__(self, function_handle, index=0, order=0, exponent=1):
        if not isinstance(function_handle, collections.Callable):
            raise TypeError("callable object has to be provided.")
        if not isinstance(index, int) or index < 0:
            raise TypeError("index must be a positive integer.")
        super().__init__(dict(input=function_handle, index=index, exponent=exponent), order=(order, 0))


class TestFunction(SpatialPlaceholder):
    """
    Class that works as a placeholder for test-functions in an equation.

    Args:
        function_label (str):
        order (int):
        location:
    """

    def __init__(self, function_label, order=0, location=None):
        if not rg.is_registered(function_label):
            raise ValueError("Unknown function label '{0}'!".format(function_label))

        super().__init__({"func_lbl": function_label}, order, location=location)


class FieldVariable(Placeholder):
    """
    Class that represents terms of the systems field variable :math:`x(z, t)`.

    Note:
        Use :py:class:`TemporalDerivedFieldVariable` and :py:class:`SpatialDerivedFieldVariable` if no mixed
        derivatives occur.

    Args:
        function_label (str): Label of shapefunctions to use for approximation, see :py:func:`register_base`
            for more information about how to register an approximation basis.
        order tuple of int: Tuple of temporal_order and spatial_order derivation order.
        weight_label (str): Label of weights for which coefficients are to be calculated (defaults to function_label).
        location: Where the expression is to be evaluated.
        exponent: Exponent of the term.

    Examples:
        Assuming some shapefunctions have been registered under the label ``"phi"`` the following expressions hold:

        - :math:`\\frac{\\partial^{2}}{\\partial t \\partial z}x(z, t)`

        >>> x_dtdz = FieldVariable("phi", order=(1, 1))

        - :math:`\\frac{\\partial^2}{\\partial t^2}x(3, t)`

        >>> x_ddt_at_3 = FieldVariable("phi", order=(2, 0), location=3)

        - :math:`\\frac{\\partial}{\\partial t}x^2(z, t)`

        >>> x_dt_squared = FieldVariable("phi", order=(1, 0), exponent=2)
    """

    def __init__(self, function_label, order=(0, 0), weight_label=None, location=None, exponent=1,
                 raised_spatially=False):
        """
        """
        # derivative orders
        if not isinstance(order, tuple) or len(order) > 2:
            raise TypeError("order mus be 2-tuple of int.")
        if any([True for n in order if n < 0]):
            raise ValueError("derivative orders must be positive")
        # TODO: Is this restriction still needed?
        if sum(order) > 2:
            raise ValueError("only derivatives of order one and two supported")

        if location is not None:
            if location and not isinstance(location, Number):
                raise TypeError("location must be a number")

        # basis
        if not rg.is_registered(function_label):
            raise ValueError("Unknown function label '{0}'!".format(function_label))
        if weight_label is None:
            weight_label = function_label
        elif not isinstance(weight_label, str):
            raise TypeError("only strings allowed as 'weight_label'")
        if function_label == weight_label:
            self.simulation_compliant = True
        else:
            self.simulation_compliant = False

        # exponent
        if not isinstance(exponent, Number):
            raise TypeError("exponent must be a number")

        super().__init__({"func_lbl": function_label, "weight_lbl": weight_label, "exponent": exponent},
                         order=order, location=location)


# TODO: remove
class TemporalDerivedFieldVariable(FieldVariable):
    def __init__(self, function_label, order, weight_label=None, location=None):
        FieldVariable.__init__(self, function_label, (order, 0), weight_label, location)


class SpatialDerivedFieldVariable(FieldVariable):
    def __init__(self, function_label, order, weight_label=None, location=None):
        FieldVariable.__init__(self, function_label, (0, order), weight_label, location)


class Product(object):
    """
    Represents a product.

    Args:
        a:
        b:
    """

    def __init__(self, a, b=None):
        # convenience: accept single arguments
        if b is None:  # multiply by one as Default
            self.b_empty = True
            if isinstance(a, Input):
                b = Scalars(np.ones(1))
            if isinstance(a, Scalars):
                if a.target_term["name"] == "E":
                    b = Scalars(np.ones(a.data.T.shape))
                else:
                    b = Scalars(np.ones(a.data.shape))
                    # TODO other Placeholders?
        else:
            self.b_empty = False

        # convert trivial products (arising from simplification)
        if isinstance(a, Product) and a.b_empty:
            a = a.args[0]
        if isinstance(b, Product) and b.b_empty:
            b = b.args[0]

        # check for allowed terms
        if not isinstance(a, Placeholder) or (b is not None and not isinstance(b, Placeholder)):
            raise TypeError("argument not allowed in product")

        a, b = self._simplify_product(a, b)
        if b is None:
            self.b_empty = True

        a, b = self._evaluate_terms(a, b)
        self.args = [a, b]

    @staticmethod
    def _evaluate_terms(a, b):
        # evaluate all terms that can be evaluated
        args = (a, b)
        new_args = []
        for idx, arg in enumerate(args):
            if getattr(arg, "location", None) is not None:
                # evaluate term and add scalar
                # print("WARNING: converting Placeholder that is to be evaluated into 'Scalars' object.")
                new_args.append(_evaluate_placeholder(arg))
            else:
                new_args.append(arg)
        return new_args

    @staticmethod
    def _simplify_product(a, b):
        # try to simplify expression containing ScalarFunctions
        scalar_func = None
        other_func = None
        for obj1, obj2 in [(a, b), (b, a)]:
            if isinstance(obj1, ScalarFunction):
                scalar_func = obj1
                if isinstance(obj2, (FieldVariable, TestFunction, ScalarFunction)):
                    other_func = obj2
                    break

        if scalar_func and other_func:
            s_func = rg.get_base(scalar_func.data["func_lbl"], scalar_func.order[1])
            o_func = rg.get_base(other_func.data["func_lbl"], other_func.order[1])

            if s_func.shape != o_func.shape:
                if s_func.shape[0] == 1:
                    # only one function provided, use it for all others
                    s_func = s_func[[0 for i in range(o_func.shape[0])]]
                else:
                    raise ValueError("Cannot simplify Product due to dimension mismatch!")

            exp = other_func.data.get("exponent", 1)
            new_func = np.asarray([func.raise_to(exp).scale(scale_func) for func, scale_func in zip(o_func, s_func)])
            new_name = new_func.tobytes()
            rg.register_base(new_name, new_func)

            # overwrite spatial derivative order since derivation take place
            if isinstance(other_func, (ScalarFunction, TestFunction)):
                a = other_func.__class__(function_label=new_name, order=0, location=other_func.location)
            elif isinstance(other_func, FieldVariable):
                a = FieldVariable(function_label=new_name, weight_label=other_func.data["weight_lbl"],
                                  order=(other_func.order[0], 0), location=other_func.location,
                                  exponent=other_func.data["exponent"])
                a.raised_spatially = True
            b = None

        return a, b

    def get_arg_by_class(self, cls):
        """
        Extract element from product that is an instance of cls.

        Args:
            cls:

        Return:
            list:
        """
        return [elem for elem in self.args if isinstance(elem, cls)]


class EquationTerm(object, metaclass=ABCMeta):
    """
    Base class for all accepted terms in a weak formulation.

    Args:
        scale:
        arg:
    """

    def __init__(self, scale, arg):
        if not isinstance(scale, Number):
            raise TypeError("only numbers allowed as scale.")
        self.scale = scale

        # convenience: convert single argument
        if not isinstance(arg, Product):
            if isinstance(arg, Placeholder):
                # arg = Product(arg)
                self.arg = Product(arg, None)
            else:
                raise TypeError("argument not supported.")
        else:
            self.arg = arg


class ScalarTerm(EquationTerm):
    """
    Class that represents a scalar term in a weak equation.

    Args:
        argument:
        scale:
    """

    def __init__(self, argument, scale=1.0):
        EquationTerm.__init__(self, scale, argument)

        if any([True for arg in self.arg.args if isinstance(arg, (FieldVariable, TestFunction))]):
            raise ValueError("cannot leave z dependency. specify location to evaluate expression.")


class IntegralTerm(EquationTerm):
    """
    Class that represents an integral term in a weak equation.

    Args:
        integrand:
        limits (tuple):
        scale:
    """

    def __init__(self, integrand, limits, scale=1.0):
        EquationTerm.__init__(self, scale, integrand)

        if not any([isinstance(arg, (FieldVariable, TestFunction)) for arg in self.arg.args]):
            raise ValueError("nothing to integrate")
        if not isinstance(limits, tuple):
            raise TypeError("limits must be provided as tuple")
        self.limits = limits


def _evaluate_placeholder(placeholder):
    """
    Evaluates a placeholder object and returns a Scalars object.

    Args:
        placeholder (:py:class:`Placholder`):

    Return:
        :py:class:`Scalars` or NotImplementedError
    """
    if not isinstance(placeholder, Placeholder):
        raise TypeError("only placeholders supported")
    if isinstance(placeholder, (Scalars, Input)):
        raise TypeError("provided type cannot be evaluated")

<<<<<<< HEAD
    functions = rg.get_base(placeholder.data['func_lbl'], placeholder.order[1])
=======
    fractions = get_base(placeholder.data['func_lbl']).derive(placeholder.order[1]).fractions
>>>>>>> 1bff02fe
    location = placeholder.location
    exponent = placeholder.data.get("exponent", 1)
    if getattr(placeholder, "raised_spatially", False):
        exponent = 1
    values = np.atleast_2d([frac.raise_to(exponent)(location) for frac in fractions])

    if isinstance(placeholder, FieldVariable):
        return Scalars(values, target_term=dict(name="E", order=placeholder.order[0],
                                                exponent=placeholder.data["exponent"]),
                       target_form=placeholder.data["weight_lbl"])
    elif isinstance(placeholder, TestFunction):
        # target form doesn't matter, since the f vector is added independently
        return Scalars(values.T, target_term=dict(name="f"))
    else:
        raise NotImplementedError


def get_common_target(scalars):
    """
    Extracts the common target from list of scalars while making sure that targets are equivalent.

    Args:
        scalars (:py:class:`Scalars`):

    Return:
        dict: Common target.
    """
    e_targets = [scalar.target_term for scalar in scalars if scalar.target_term["name"] == "E"]
    if e_targets:
        if len(e_targets) == 1:
            return e_targets[0]

        # more than one E-target, check if all entries are identical
        for key in ["order", "exponent"]:
            entries = [tar[key] for tar in e_targets]
            if entries[1:] != entries[:-1]:
                raise ValueError("mismatch in target terms!")

        return e_targets[0]
    else:
        return dict(name="f")<|MERGE_RESOLUTION|>--- conflicted
+++ resolved
@@ -2,14 +2,15 @@
 In :py:mod:`pyinduct.placeholder` you find placeholders for symbolic Term definitions.
 """
 
+from abc import ABCMeta
+import copy
+from numbers import Number
+
 import numpy as np
+
+from .registry import get_base, register_base, is_registered
+from .core import sanitize_input
 import collections
-import copy
-from abc import ABCMeta
-from numbers import Number
-
-from . import registry as rg
-from . import core as cr
 
 
 class Placeholder(object):
@@ -38,7 +39,7 @@
                 raise TypeError("location must be a number")
         self.location = location
 
-    def derive(self, *, temp_order, spat_order):
+    def derive(self, temp_order=0, spat_order=0):
         """
         Mimics a copy constructor and adds the given derivative orders.
 
@@ -52,9 +53,6 @@
         Returns:
             New :py:class:`Placeholder` instance with the desired derivative order.
         """
-        if temp_order == 0 and spat_order == 0:
-            return self
-
         new_obj = copy.deepcopy(self)
         new_obj.order = tuple(der + a for der, a in zip(self.order, (temp_order, spat_order)))
         return new_obj
@@ -80,12 +78,10 @@
     The deeper meaning of this abstraction layer is to offer an easier to use interface.
     """
     def __init__(self, data, order=0, location=None):
-        super().__init__(data, order=(0, order), location=location)
-
-    def derive(self, *, spat_order=0, temp_order=0):
-        if temp_order != 0:
-            raise ValueError("SpatialPlaceholder cannot be temporally derived.")
-        return super().derive(spat_order=spat_order, temp_order=0)
+        Placeholder.__init__(self, data, order=(0, order), location=location)
+
+    def derive(self, order=0):
+        return super().derive(spat_order=order)
 
 
 class Scalars(Placeholder):
@@ -103,7 +99,7 @@
             target_term = dict(name="f")
         values = np.atleast_2d(values)
 
-        super().__init__(cr.sanitize_input(values, Number))
+        super().__init__(sanitize_input(values, Number))
         self.target_term = target_term
         self.target_form = target_form
 
@@ -120,7 +116,7 @@
     """
 
     def __init__(self, function_label, order=0, location=None):
-        if not rg.is_registered(function_label):
+        if not is_registered(function_label):
             raise ValueError("Unknown function label '{0}'!".format(function_label))
 
         super().__init__({"func_lbl": function_label}, order=order, location=location)
@@ -159,7 +155,7 @@
     """
 
     def __init__(self, function_label, order=0, location=None):
-        if not rg.is_registered(function_label):
+        if not is_registered(function_label):
             raise ValueError("Unknown function label '{0}'!".format(function_label))
 
         super().__init__({"func_lbl": function_label}, order, location=location)
@@ -215,7 +211,7 @@
                 raise TypeError("location must be a number")
 
         # basis
-        if not rg.is_registered(function_label):
+        if not is_registered(function_label):
             raise ValueError("Unknown function label '{0}'!".format(function_label))
         if weight_label is None:
             weight_label = function_label
@@ -313,8 +309,8 @@
                     break
 
         if scalar_func and other_func:
-            s_func = rg.get_base(scalar_func.data["func_lbl"], scalar_func.order[1])
-            o_func = rg.get_base(other_func.data["func_lbl"], other_func.order[1])
+            s_func = get_base(scalar_func.data["func_lbl"], scalar_func.order[1])
+            o_func = get_base(other_func.data["func_lbl"], other_func.order[1])
 
             if s_func.shape != o_func.shape:
                 if s_func.shape[0] == 1:
@@ -326,7 +322,7 @@
             exp = other_func.data.get("exponent", 1)
             new_func = np.asarray([func.raise_to(exp).scale(scale_func) for func, scale_func in zip(o_func, s_func)])
             new_name = new_func.tobytes()
-            rg.register_base(new_name, new_func)
+            register_base(new_name, new_func)
 
             # overwrite spatial derivative order since derivation take place
             if isinstance(other_func, (ScalarFunction, TestFunction)):
@@ -429,11 +425,7 @@
     if isinstance(placeholder, (Scalars, Input)):
         raise TypeError("provided type cannot be evaluated")
 
-<<<<<<< HEAD
-    functions = rg.get_base(placeholder.data['func_lbl'], placeholder.order[1])
-=======
     fractions = get_base(placeholder.data['func_lbl']).derive(placeholder.order[1]).fractions
->>>>>>> 1bff02fe
     location = placeholder.location
     exponent = placeholder.data.get("exponent", 1)
     if getattr(placeholder, "raised_spatially", False):
