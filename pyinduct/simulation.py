--- conflicted
+++ resolved
@@ -22,13 +22,8 @@
                    get_transformation_info,
                    EvalData, project_on_bases)
 from .placeholder import (Scalars, TestFunction, Input, FieldVariable,
-<<<<<<< HEAD
                           EquationTerm, get_common_target, get_common_form,
-                          ObserverGain)
-=======
-                          EquationTerm, ScalarTerm, IntegralTerm,
-                          get_common_target, get_common_form)
->>>>>>> fdddce18
+                          ObserverGain, ScalarTerm, IntegralTerm)
 from .registry import get_base, register_base
 
 __all__ = ["SimulationInput", "SimulationInputSum", "WeakFormulation",
@@ -215,12 +210,8 @@
     """
 
     def __init__(self, a_matrices, b_matrices, base_lbl=None,
-<<<<<<< HEAD
-                 input_handle=None, c_matrix=None, d_matrix=None,
+                 input_handles=None, c_matrix=None, d_matrix=None,
                  obs_fb_handle=None):
-=======
-                 input_handles=None, c_matrix=None, d_matrix=None):
->>>>>>> fdddce18
         self.C = c_matrix
         self.D = d_matrix
         self.base_lbl = base_lbl
@@ -268,23 +259,6 @@
         Returns:
             (array): :math:`\boldsymbol{\dot{x}}(t)`
         """
-<<<<<<< HEAD
-        q_t = self.A[0]
-        for p, a_mat in self.A.items():
-            q_t = q_t + a_mat @ np.power(_q, p)
-
-        # TODO make compliant with definition of temporal derived input
-        u = self.input(time=_t, weights=_q, weight_lbl=self.base_lbl)
-        for o, p_mats in self.B.items():
-            for p, b_mat in p_mats.items():
-                # q_t = q_t + (b_mat @ np.power(u, p)).flatten()
-                q_t = q_t + b_mat @ np.power(u, p)
-
-        if self.observer_fb is not None:
-            q_t = q_t + self.observer_fb(
-                time=_t, weights=_q, weight_lbl=self.base_lbl)
-
-=======
         state_part = self.A[0]
         for power, a_mat in self.A.items():
             state_part = state_part + a_mat @ np.power(_q, power)
@@ -298,7 +272,11 @@
                     input_part = input_part + col * inputs[idx, der_order]
 
         q_t = state_part + input_part
->>>>>>> fdddce18
+
+        if self.observer_fb is not None:
+            q_t = q_t + self.observer_fb(
+                time=_t, weights=_q, weight_lbl=self.base_lbl)
+
         return q_t
 
 
@@ -329,9 +307,8 @@
     return res
 
 
-def simulate_systems(weak_forms, initial_states, temporal_domain,
-                     spatial_domains, derivative_orders=None, settings=None,
-                     out=None):
+def simulate_systems(weak_forms, initial_states, temporal_domain, spatial_domains, derivative_orders=None,
+                     settings=None):
     """
     Convenience wrapper that encapsulates the whole simulation process.
 
@@ -347,8 +324,6 @@
         derivative_orders (dict): Dict, containing tuples of derivative orders
             (time, spat) that shall be evaluated additionally as values
         settings: Integrator settings, see :py:func:`.simulate_state_space`.
-        out (dict): Dictionary from user namespace, which will be updated with
-            the simulatin results (raw data / weights).
 
     Note:
         The *name* attributes of the given weak forms must be unique!
@@ -418,7 +393,7 @@
 
 
 def get_sim_results(temp_domain, spat_domains, weights, state_space, names=None,
-                    derivative_orders=None, out=None):
+                    derivative_orders=None):
     """
     Convenience wrapper for :py:func:`.get_sim_result`.
 
@@ -432,8 +407,6 @@
         names: List of names of the desired systems. If not given all available
             subssystems will be processed.
         derivative_orders (dict): Desired derivative orders.
-        out (dict): Dictionary from user namespace, which will be updated with
-            the simulatin results (raw data / weights).
 
     Returns:
         List of :py:class:`.EvalData` objects.
@@ -459,9 +432,6 @@
     if derivative_orders is None:
         derivative_orders = dict([(name, (0, 0)) for name in names])
 
-    if out is not None:
-        out.update({state_space.base_lbl: weights})
-
     results = []
     for nm, lbl in zip(names, labels):
         # if derivative_orders[n] is None derivatives of the
@@ -479,11 +449,8 @@
         transformation = get_weight_transformation(info)
 
         # project back
-        sub_weights = np.apply_along_axis(transformation, 1, weights)
-        if out is not None:
-            out.update({lbl: sub_weights})
         data = get_sim_result(info.dst_lbl,
-                              sub_weights,
+                              np.apply_along_axis(transformation, 1, weights),
                               temp_domain,
                               spat_domains[nm],
                               info.dst_order,
@@ -504,12 +471,8 @@
         self.matrices = {}
         # self._max_idx = dict(E=0, f=0, G=0)
         self._weights = None
-<<<<<<< HEAD
-        self._input_function = None
+        self._input_functions = None
         self._observer_feedback = list()
-=======
-        self._input_functions = None
->>>>>>> fdddce18
         self._finalized = False
         self.powers = None
         self.max_power = None
@@ -604,12 +567,8 @@
 
         type_group = self.matrices.get(term["name"], {})
         derivative_group = type_group.get(term["order"], {})
-<<<<<<< HEAD
-        target_matrix = derivative_group.get(term["exponent"], np.zeros_like(value)).astype(complex)
-=======
         target_matrix = derivative_group.get(term["exponent"],
                                              np.zeros_like(value))
->>>>>>> fdddce18
 
         if target_matrix.shape != value.shape and column is None:
             msg = "{0}{1}{2} was already initialized with dimensions {3} but " \
@@ -623,17 +582,12 @@
         if column is not None:
             # check whether the dimensions fit or if the matrix must be extended
             if column >= target_matrix.shape[1]:
-<<<<<<< HEAD
-                new_target_matrix = np.zeros((target_matrix.shape[0], column + 1)).astype(complex)
-                new_target_matrix[:target_matrix.shape[0], :target_matrix.shape[1]] = target_matrix
-=======
                 new_target_matrix = np.zeros((target_matrix.shape[0],
                                               column + 1))
                 new_target_matrix[
                     :target_matrix.shape[0],
                     :target_matrix.shape[1]
                 ] = target_matrix
->>>>>>> fdddce18
                 target_matrix = new_target_matrix
 
             target_matrix[:, column:column + 1] += value
@@ -641,7 +595,7 @@
             target_matrix += value
 
         # store changes
-        derivative_group[term["exponent"]] = np.real_if_close(target_matrix)
+        derivative_group[term["exponent"]] = target_matrix
         type_group[term["order"]] = derivative_group
         self.matrices[term["name"]] = type_group
 
@@ -1085,12 +1039,8 @@
         return res
 
     dom_ss = StateSpace(a_matrices, b_matrices, base_lbl=new_name,
-<<<<<<< HEAD
-                        input_handle=state_space_props.input,
+                        input_handles=state_space_props.input,
                         obs_fb_handle=observer_feedback)
-=======
-                        input_handles=state_space_props.input)
->>>>>>> fdddce18
     return dom_ss
 
 
@@ -1127,7 +1077,6 @@
             scalars=term.arg.get_arg_by_class(Scalars),
             functions=term.arg.get_arg_by_class(TestFunction),
             field_variables=term.arg.get_arg_by_class(FieldVariable),
-<<<<<<< HEAD
             observer_fb=term.arg.get_arg_by_class(ObserverGain),
             inputs=term.arg.get_arg_by_class(Input))
 
@@ -1146,9 +1095,6 @@
                     raise ValueError(
                         "The weak formulation for an observer gain can not \n"
                         "hold a 'Placeholder' Scalars with target_term == 'E'.")
-=======
-            inputs=term.arg.get_arg_by_class(Input))
->>>>>>> fdddce18
 
         # field variable terms: sort into E_np, E_n-1p, ..., E_0p
         if placeholders["field_variables"]:
@@ -1309,7 +1255,6 @@
                 ce.set_input_function(input_func, input_index)
                 continue
 
-<<<<<<< HEAD
             if is_observer:
                 ce.add_to(
                     weight_label=placeholders["scalars"][0].target_term["test_appr_lbl"],
@@ -1323,10 +1268,6 @@
             ce.add_to(weight_label=None,
                       term=dict(name="L"),
                       val=placeholders["observer_fb"][0].data["obs_fb"])
-=======
-            ce.add_to(weight_label=target_form, term=target,
-                      val=result * term.scale)
->>>>>>> fdddce18
             continue
 
     # inform object that the parsing process is complete
