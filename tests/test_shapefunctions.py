import sys
import unittest

import numpy as np
<<<<<<< HEAD
import sympy as sp
import time

import pyinduct as pi
import pyinduct.shapefunctions as sh
=======
>>>>>>> c5c84397
import sympy as sp

import pyinduct as pi
import tests.test_data.test_shapefunctions_data as shape_data

if any([arg in {'discover', 'setup.py', 'test'} for arg in sys.argv]):
    show_plots = False
else:
    show_plots = True
    # show_plots = False

if show_plots:
    import pyqtgraph as pg

    app = pg.QtGui.QApplication([])


class CureTestCase(unittest.TestCase):
    def test_init(self):
        self.assertRaises(TypeError, pi.cure_interval, np.sin, [2, 3], 2)
        self.assertRaises(ValueError, pi.cure_interval, pi.LagrangeFirstOrder,
                          (0, 2), 2, 1)

    def test_smoothness(self):
        func_classes = [pi.LagrangeFirstOrder, pi.LagrangeSecondOrder]
        derivatives = {pi.LagrangeFirstOrder: range(0, 2), pi.LagrangeSecondOrder: range(0, 3)}
        tolerances = {pi.LagrangeFirstOrder: [5e0, 1.5e2], pi.LagrangeSecondOrder: [1e0, 1e2, 9e2]}

        for func_cls in func_classes:
            for order in derivatives[func_cls]:
                self.assertGreater(tolerances[func_cls][order], self.shape_generator(func_cls, order))

    def shape_generator(self, cls, der_order):
        """
        verify the correct connection with visual feedback
        """

        dz = pi.Domain((0, 1), step=.001)
        dt = pi.Domain((0, 0), num=1)

        nodes, base = pi.cure_interval(cls, dz.bounds, node_count=11)
        pi.register_base("test", base)

        # approx_func = pi.Function(np.cos, domain=dz.bounds,
        #                           derivative_handles=[lambda z: -np.sin(z), lambda z: -np.cos(z)])
        approx_func = pi.Function(lambda z: np.sin(3 * z), domain=dz.bounds,
                                  derivative_handles=[lambda z: 3 * np.cos(3 * z), lambda z: -9 * np.sin(3 * z)])

        weights = approx_func(nodes)

        hull = pi.evaluate_approximation("test", np.atleast_2d(weights), temp_domain=dt, spat_domain=dz,
                                         spat_order=der_order)

        if show_plots:
            # plot shapefunctions
            c_map = pi.create_colormap(len(base.fractions))
            pw = pg.plot(title="{}-Test".format(cls.__name__))
            pw.addLegend()
            pw.showGrid(x=True, y=True, alpha=0.5)

            [pw.addItem(pg.PlotDataItem(np.array(dz),
                                        weights[idx] * func.derive(der_order)(dz),
                                        pen=pg.mkPen(color=c_map[idx]),
                                        name="{}.{}".format(cls.__name__, idx)))
             for idx, func in enumerate(base.fractions)]

            # plot hull curve
            pw.addItem(pg.PlotDataItem(np.array(hull.input_data[1]), hull.output_data[0, :], pen=pg.mkPen(width=2),
                                       name="hull-curve"))
            # plot original function
            pw.addItem(pg.PlotDataItem(np.array(dz), approx_func.derive(der_order)(dz),
                                       pen=pg.mkPen(color="m", width=2, style=pg.QtCore.Qt.DashLine), name="original"))
            pg.QtCore.QCoreApplication.instance().exec_()

        pi.deregister_base("test")
        return np.sum(np.abs(hull.output_data[0, :] - approx_func.derive(der_order)(dz)))


class NthOrderCureTestCase(unittest.TestCase):
    def test_element(self):
        nodes = np.array([1, 2])
        self.assertRaises(ValueError, pi.LagrangeNthOrder, 0, nodes)
        self.assertRaises(ValueError, pi.LagrangeNthOrder, 1, np.array([2, 1]))
        self.assertRaises(TypeError, pi.LagrangeNthOrder, 1, nodes, left=1)
        self.assertRaises(TypeError, pi.LagrangeNthOrder, 1, nodes, right=1)
        self.assertRaises(ValueError, pi.LagrangeNthOrder, 3, nodes, mid_num=3)
        self.assertRaises(ValueError, pi.LagrangeNthOrder, 3, nodes)

    def test_smoothness(self):
        self.tolerances = shape_data.tolerances
        for conf in range(5):
            orders = range(1, 5)
            self.shape_benchmark(orders, conf)

    def shape_benchmark(self, orders, conf):
        derivatives = dict([(order, range(0, order + 1)) for order in orders])

        # approximation function
        z = sp.symbols("z")
        sin_func = [sp.sin(3 * z)]
        [sin_func.append(sin_func[-1].diff()) for i in range(orders[-1])]
        lam_sin_func = [sp.lambdify(z, func) for func in sin_func]
        approx_func = pi.Function(lam_sin_func[0], domain=(0, 1), derivative_handles=lam_sin_func[1:])

        dz = pi.Domain((0, 1), step=.001)
        dt = pi.Domain((0, 0), num=1)

        for order in orders:
            num_nodes = 1 + (1 + conf) * order
            nodes, base = pi.cure_interval(pi.LagrangeNthOrder, (0, 1), node_count=num_nodes, order=order)
            pi.register_base("test", base)
            weights = approx_func(nodes)

            for der_order in derivatives[order]:
                hull_test = pi.evaluate_approximation("test", np.atleast_2d(weights), temp_domain=dt, spat_domain=nodes,
                                                      spat_order=der_order)
                self.assertAlmostEqual(self.tolerances[(order, num_nodes, der_order)], np.sum(
                    np.abs(hull_test.output_data[0, :] - approx_func.derive(der_order)(nodes))) / len(nodes))

                if show_plots:
                    hull_show = pi.evaluate_approximation("test", np.atleast_2d(weights), temp_domain=dt,
                                                          spat_domain=dz, spat_order=der_order)
                    # plot shapefunctions
                    c_map = pi.create_colormap(len(base.fractions))
                    win = pg.GraphicsWindow(title="Debug window")
                    win.resize(1500, 600)
                    pw1 = win.addPlot()
                    pw1.addLegend()
                    pw1.showGrid(x=True, y=True, alpha=0.5)
                    pw2 = win.addPlot(
                        title="{} lagrange shapefunctions of order {}, derivative {}".format(num_nodes, order,
                                                                                             der_order))
                    pw2.showGrid(x=True, y=True, alpha=0.5)

                    for idx, func in enumerate(base.fractions):
                        pw1.addItem(pg.PlotDataItem(np.array(dz),
                                                    weights[idx] * func.derive(der_order)(dz),
                                                    pen=pg.mkPen(color=c_map[idx]),
                                                    name="{}.{}".format(order, idx)))
                        pw2.addItem(pg.PlotDataItem(np.array(dz),
                                                    func.derive(der_order)(dz),
                                                    pen=pg.mkPen(color=c_map[idx])))

                    # plot hull curve
                    pw1.addItem(pg.PlotDataItem(np.array(hull_show.input_data[1]), hull_show.output_data[0, :],
                                                pen=pg.mkPen(color="b", width=3), name="hull-curve"))
                    # plot original function
                    pw1.addItem(pg.PlotDataItem(np.array(dz), approx_func.derive(der_order)(dz),
                                                pen=pg.mkPen(color="m", width=2, style=pg.QtCore.Qt.DashLine),
                                                name="original"))
                    pg.QtCore.QCoreApplication.instance().exec_()

            pi.deregister_base("test")<|MERGE_RESOLUTION|>--- conflicted
+++ resolved
@@ -2,14 +2,6 @@
 import unittest
 
 import numpy as np
-<<<<<<< HEAD
-import sympy as sp
-import time
-
-import pyinduct as pi
-import pyinduct.shapefunctions as sh
-=======
->>>>>>> c5c84397
 import sympy as sp
 
 import pyinduct as pi
