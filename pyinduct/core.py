"""
In the Core module you can find all basic classes and functions which form the backbone of the toolbox.
"""
import warnings
import numbers

import numpy as np
import collections
from copy import copy, deepcopy
from numbers import Number

from scipy import integrate
from scipy.linalg import block_diag
from scipy.optimize import root
from scipy.interpolate import interp1d, interp2d, RectBivariateSpline, RegularGridInterpolator

from .registry import get_base

__all__ = ["Domain", "EvalData", "Parameters",
           "find_roots", "sanitize_input", "real",
           "Base", "BaseFraction", "StackedBase",
           "Function", "ComposedFunctionVector",
           "normalize_base",
           "project_on_base", "change_projection_base", "back_project_from_base",
           "calculate_scalar_product_matrix", "calculate_base_transformation_matrix",
           "calculate_expanded_base_transformation_matrix", "dot_product_l2",
           "generic_scalar_product"]


def sanitize_input(input_object, allowed_type):
    """
    Sanitizes input data by testing if *input_object* is an array of type *allowed_type*.

    Args:
        input_object: Object which is to be checked.
        allowed_type: desired type

    Return:
        input_object
    """
    input_object = np.atleast_1d(input_object)
    for obj in np.nditer(input_object, flags=["refs_ok"]):
        if not isinstance(np.asscalar(obj), allowed_type):
            raise TypeError("Only objects of type: {0} accepted.".format(allowed_type))

    return input_object


class BaseFraction:
    """
    Abstract base class representing a basis that can be used to describe functions of several variables.
    """

    def __init__(self, members):
        self.members = members

    def scalar_product_hint(self):
        """
        Empty Hint that can return steps for scalar product calculation.

        In detail this means a list object containing function calls to fill
        with (first, second) parameters that will calculate the scalar product
        when summed up.

        Note:
            Overwrite to implement custom functionality.
            For an example implementation see :py:class:`.Function`
        """
        pass

    def derive(self, order):
        """
        Basic implementation of derive function.
        Empty implementation, overwrite to use this functionality.
        For an example implementation see :py:class:`.Function`

        Args:
            order (:class:`numbers.Number`): derivative order
        Return:
            :py:class:`.BaseFraction`: derived object
        """
        if order == 0:
            return self
        else:
            raise NotImplementedError("This is an empty function."
                                      " Overwrite it in your implementation to use this functionality.")

    def scale(self, factor):
        """
        Factory method to obtain instances of this base fraction, scaled by the
        given factor. Empty function, overwrite to implement custom
        functionality. For an example implementation see :py:class:`.Function`.

        Args:
            factor: Factor to scale the vector.
        """
        raise NotImplementedError("This is an empty function."
                                  " Overwrite it in your implementation to use this functionality.")

    def raise_to(self, power):
        """
        Raises this fraction to the given *power*.

        Args:
            power (:obj:`numbers.Number`): power to raise the fraction onto

        Return:
            raised fraction
        """
        if power == 1:
            return self
        else:
            raise NotImplementedError("Implement this functionality to make use of it.")

    def get_member(self, idx):
        """
        Getter function to access members.
        Empty function, overwrite to implement custom functionality.
        For an example implementation see :py:class:`.Function`

        Note:
            Empty function, overwrite to implement custom functionality.

        Args:
            idx: member index
        """
        raise NotImplementedError("This is an empty function."
                                  " Overwrite it in your implementation to use this functionality.")


class Function(BaseFraction):
    """
    Most common instance of a :py:class:`.BaseFraction`.
    This class handles all tasks concerning derivation and evaluation of
    functions. It is used broad across the toolbox and therefore incorporates
    some very specific attributes. For example, to ensure the accurateness of
    numerical handling functions may only evaluated in areas where they provide
    nonzero return values. Also their domain has to be taken into account.
    Therefore the attributes *domain* and *nonzero* are provided.

    To save implementation time, ready to go version like
    :py:class:`.LagrangeFirstOrder` are provided in the
    :py:mod:`pyinduct.simulation` module.

    For the implementation of new shape functions subclass this implementation
    or directly provide a callable *eval_handle* and callable
    *derivative_handles* if spatial derivatives are required for the
    application.
    """

    # TODO: overload add and mul operators

    def __init__(self, eval_handle, domain=(-np.inf, np.inf), nonzero=(-np.inf, np.inf), derivative_handles=None):
        """
        Args:
            eval_handle (callable): Callable object that can be evaluated.
            domain((list of) tuples: Domain on which the eval_handle is defined.
            nonzero(tuple): Region in which the eval_handle will return
                nonzero output. Must be a subset of *domain*
            derivative_handles (list): List of callable(s) that contain
                derivatives of eval_handle
        """
        super().__init__(self)
        self._vectorial = False
        self._function_handle = None
        self._derivative_handles = None

        # domain and nonzero area
        for kw, val in zip(["domain", "nonzero"], [domain, nonzero]):
            if not isinstance(val, list):
                if isinstance(val, tuple):
                    val = [val]
                else:
                    print(domain)
                    raise TypeError("List or tuple has to be provided for {0}".format(kw))
            setattr(self, kw, sorted([(min(interval), max(interval)) for interval in val], key=lambda x: x[0]))

        self.function_handle = eval_handle
        self.derivative_handles = derivative_handles

    @property
    def derivative_handles(self):
        return self._derivative_handles

    @derivative_handles.setter
    def derivative_handles(self, eval_handle_derivatives):
        if eval_handle_derivatives is None:
            eval_handle_derivatives = []
        if not isinstance(eval_handle_derivatives, collections.Iterable):
            eval_handle_derivatives = [eval_handle_derivatives]
        for der_handle in eval_handle_derivatives:
            if not isinstance(der_handle, collections.Callable):
                raise TypeError("derivative_handles must be callable")
        self._derivative_handles = eval_handle_derivatives

    @property
    def function_handle(self):
        return self._function_handle

    @function_handle.setter
    def function_handle(self, eval_handle):
        # handle must be callable
        if not isinstance(eval_handle, collections.Callable):
            raise TypeError("callable has to be provided as function_handle")

        # handle must return scalar when called with scalar
        test_value = self.domain[0][1]
        if test_value is np.inf:
            test_value = 1
        if not isinstance(eval_handle(test_value), Number):
            print(test_value)
            print(type(eval_handle(test_value)))
            raise TypeError("callable must return number when called with scalar")

        self._function_handle = eval_handle

        # test vectorial input
        test_data = np.array([test_value] * 10)
        try:
            res = eval_handle(test_data)
        except BaseException as e:
            # looks like the function does _not_ handle vectorial input
            self._vectorial = False
            return

        if not isinstance(res, np.ndarray):
            # raise TypeError("callable must return np.ndarray when called with vector")
            self._vectorial = False
            return
        if res.shape != test_data.shape:
            # raise TypeError("result of call with vector must be of same shape")
            self._vectorial = False
            return

        self._vectorial = True

    def _check_domain(self, values):
        """
        Checks if values fit into domain.

        Args:
            values (array_like): Point(s) where function shall be evaluated.

        Raises:
            ValueError: If values exceed the domain.
        """
        # in_domain = False
        values = np.atleast_1d(values)
        for interval in self.domain:
            if any(values < interval[0]) or any(values > interval[1]):
                raise ValueError("Function evaluated outside it's "
                                 "domain {} with {}".format(self.domain,
                                                            values))

                # if all(value >= interval[0]) and all(value <= interval[1]):
                #     in_domain = True
                #     break

                # if not in_domain:
                #     raise ValueError("Function evaluated outside its domain!")

    def __call__(self, argument):
        """
        Handle that is used to evaluate the function on a given point.

        Args:
            argument: Function parameter

        Return:
            function value
        """
        self._check_domain(argument)
        if self._vectorial:
            if not isinstance(argument, np.ndarray):
                # a little convenience helper here
                argument = np.array(argument)
            return self._function_handle(argument)
        else:
            try:
                ret_val = []
                for arg in argument:
                    ret_val.append(self._function_handle(arg))

                return np.array(ret_val)
            except TypeError as e:
                return self._function_handle(argument)

    def get_member(self, idx):
        """
        Implementation of the abstract parent method.

        Since the :py:class:`.Function` has only one member (itself) the
        parameter *idx* is ignored and *self* is returned.

        Args:
            idx: ignored.

        Return:
            self
        """
        return self

    def raise_to(self, power):
        """
        Raises the function to the given *power*.

        Warning:
            Derivatives are lost after this action is performed.

        Args:
            power (:obj:`numbers.Number`): power to raise the function to

        Return:
            raised function
        """
        if power == 1:
            return self

        def raise_factory(func):
            def _raised_func(z):
                return np.power(func(z), power)

            return _raised_func

        new_obj = deepcopy(self)
        new_obj.derivative_handles = None
        new_obj.function_handle = raise_factory(self.function_handle)
        return new_obj

    def scale(self, factor):
        """
        Factory method to scale a :py:class:`.Function`.

        Args:
            factor : :obj:`numbers.Number` or a callable.
        """
        if factor == 1:
            return self

        def scale_factory(func):
            def _scaled_func(z):
                if isinstance(factor, collections.Callable):
                    return factor(z) * func(z)
                else:
                    return factor * func(z)

            return _scaled_func

        new_obj = deepcopy(self)
        if isinstance(factor, collections.Callable):
            # derivatives are lost
            new_obj.derivative_handles = None
            new_obj.function_handle = scale_factory(self._function_handle)
        else:
            # derivatives can be scaled
            new_obj.derivative_handles = [scale_factory(der_handle) for der_handle in self.derivative_handles]
            new_obj.function_handle = scale_factory(self._function_handle)

        return new_obj

    def derive(self, order=1):
        r"""
        Spatially derive this :py:class:`.Function`.

        This is done by neglecting *order* derivative handles and to select
        handle :math:`\text{order} - 1` as the new evaluation_handle.

        Args:
            order (int): the amount of derivations to perform

        Raises:
            TypeError: If *order* is not of type int.
            ValueError: If the requested derivative order is higher than the
                provided one.

        Returns:
            :py:class:`.Function` the derived function.

        """
        if not isinstance(order, int):
            raise TypeError("only integer allowed as derivation order")
        if order == 0:
            return self
        if order < 0 or order > len(self.derivative_handles):
            raise ValueError("function cannot be differentiated that often.")

        new_obj = deepcopy(self)
        new_obj.derivative_handles = self.derivative_handles[order - 1:]
        new_obj.function_handle = new_obj.derivative_handles.pop(0)
        return new_obj

    def evaluation_hint(self, values):
        """
        If evaluation can be accelerated by using special properties of a function, this function can be
        overwritten to performs that computation. It gets passed an array of places where the caller
        wants to evaluate the function and should return an array of the same length, containing the results.

        Note:
            This implementation just calls the normal evaluation hook.

        Args:
            values: places to be evaluated at

        Returns:
            numpy.ndarray: Evaluation results.
        """
        return self(values)

    def scalar_product_hint(self):
        """
        Return the hint that the :py:func:`.dot_product_l2` has to calculated to
        gain the scalar product.
        """
        return [dot_product_l2]

    @staticmethod
    def from_constant(constant, **kwargs):
        """
        Create a :py:class:`.Function` that returns a constant value.

        Args:
            constant (number): value to return
            **kwargs: all kwargs get passed to :py:class:`.Function`

        Returns:
            :py:class:`.Function`: A constant function
        """
        def f(z):
            return constant

        def f_dz(z):
            return 0

        func = Function(eval_handle=f, derivative_handles=[f_dz], **kwargs)
        return func

    @staticmethod
    def from_data(x, y, **kwargs):
        """
        Create a :py:class:`.Function` based on discrete data by
        interpolating.

        The interpolation is done by using :py:class:`interp1d` from scipy,
        the *kwargs* will be passed.

        Args:
            x (array-like): Places where the function has been evaluated .
            y (array-like): Function values at *x*.
            **kwargs: all kwargs get passed to :py:class:`.Function` .

        Returns:
            :py:class:`.Function`: An interpolating function.
        """
        dom = kwargs.pop("domain", (min(x), max(x)))
        nonzero = kwargs.pop("nonzero", dom)
        der_handles = kwargs.pop("derivative_handles", None)

        interp = interp1d(x, y, **kwargs)

        # TODO fix this behaviour
        def wrapper(z):
            res = interp(z)
            if res.size == 1:
                return np.float(res)
            return res

        func = Function(eval_handle=wrapper,
                        domain=dom,
                        nonzero=nonzero,
                        derivative_handles=der_handles)

        return func


class ComposedFunctionVector(BaseFraction):
    r"""
    Implementation of composite function vector :math:`\boldsymbol{x}`.

    .. math::
        \boldsymbol{x} = \begin{pmatrix}
            x_1(z) \\
            \vdots \\
            x_n(z) \\
            \xi_1 \\
            \vdots \\
            \xi_m \\
        \end{pmatrix}
    """

    def __init__(self, functions, scalars):
        funcs = sanitize_input(functions, Function)
        scals = sanitize_input(scalars, Number)

        BaseFraction.__init__(self, {"funcs": funcs, "scalars": scals})

    def scalar_product_hint(self):
        return [dot_product_l2 for funcs in self.members["funcs"]] \
               + [np.multiply for scals in self.members["scalars"]]

    def get_member(self, idx):
        if idx < len(self.members["funcs"]):
            return self.members["funcs"][idx]
        elif idx - len(self.members["funcs"]) < len(self.members["scalars"]):
            return self.members["scalars"][idx - len(self.members["funcs"])]
        else:
            raise ValueError("wrong index")

    def scale(self, factor):
        return self.__class__(np.array([func.scale(factor) for func in self.members["funcs"]]),
                              np.array([scal * factor for scal in self.members["scalars"]]))


class Base:
    """
    Base class for approximation bases.
    In general, a :py:class:`.Base` is formed by a certain amount of
    :py:class:`.BaseFractions` and therefore forms finite-dimensional subspace
    of the distributed problem's domain. Most of the time, the user does not
    need to interact with this class.

    Args:
        fractions (iterable of :py:class:`.BaseFraction`): List, array or
            dict of :py:class:`.BaseFraction`'s
    """
    def __init__(self, fractions):
        # TODO check if Fractions are consistent in Type and provided hints
        self.fractions = sanitize_input(fractions, BaseFraction)

    def __iter__(self):
        return iter(self.fractions)

    def __len__(self):
        return len(self.fractions)

    def __getitem__(self, item):
        return self.fractions[item]

    @staticmethod
    def _transformation_factory(info):
        mat = calculate_expanded_base_transformation_matrix(info.src_base, info.dst_base, info.src_order,
                                                            info.dst_order)

        def handle(weights):
            return np.dot(mat, weights)

        return handle

    def transformation_hint(self, info):
        """
        Method that provides a information about how to transform weights from
        one :py:class:`.BaseFraction` into another.

        In Detail this function has to return a callable, which will take the
        weights of the source- and return the weights of the target system. It
        may have keyword arguments for other data which is required to perform
        the transformation. Information about these extra keyword arguments
        should be provided in form of a dictionary whose keys are keyword
        arguments of the returned transformation handle.

        Note:
            This implementation covers the most basic case, where the two
            :py:class:`.BaseFraction`'s are of same type. For any other case it
            will raise an exception. Overwrite this Method in your
            implementation to support conversion between bases that differ from
            yours.

        Args:
            info: :py:class:`.TransformationInfo`

        Raises:
            NotImplementedError:

        Returns:
            Transformation handle
        """
        if info.src_base.__class__ == info.dst_base.__class__:
            return self._transformation_factory(info), None
        else:
            # No Idea what to do.
            return None, None

    def scalar_product_hint(self):
        """
        Hint that returns steps for scalar product calculation with elements of
        this base.

        Note:
            Overwrite to implement custom functionality.
            For an example implementation see :py:class:`.Function`
        """
        return self.fractions[0].scalar_product_hint()

    def derive(self, order):
        """
        Basic implementation of derive function.
        Empty implementation, overwrite to use this functionality.
        For an example implementation see :py:class:`.Function`

        Args:
            order (:class:`numbers.Number`): derivative order
        Return:
            :py:class:`.Base`: derived object
        """
        if order == 0:
            return self
        else:
            return self.__class__([f.derive(order) for f in self.fractions])

    def scale(self, factor):
        """
        Factory method to obtain instances of this base, scaled by the given factor.

        Args:
            factor: factor or function to scale this base with.
        """
        if factor == 1:
            return self
        else:
            return self.__class__([f.scale(factor) for f in self.fractions])

    def raise_to(self, power):
        """
        Factory method to obtain instances of this base, raised by the given power.

        Args:
            power: power to raise the basis onto.
        """
        if power == 1:
            return self
        else:
            return self.__class__([f.raise_to(power) for f in self.fractions])


class StackedBase(Base):
    """
    Implementation of a basis vector that is obtained by stacking different bases onto each other.
        This typically occurs when the bases of coupled systems are joined to create a unified system.

    Args:
        fractions (dict): Dictionary with base_label and corresponding function
    """

    def __init__(self, fractions, base_info):
        super().__init__(fractions)
        self._info = base_info

    def scalar_product_hint(self):
        return [dot_product_l2 for k in self.members.keys()]

    def get_member(self, idx):
        return list(self.members.values())[idx]

    def scale(self, factor):
        return self.__class__({lbl: func.scale(factor) for lbl, func in self.members})

    def transformation_hint(self, info):
        """
        If *info.src_lbl* is a member, just return it, using to correct derivative transformation, otherwise
        return `None`

        Args:
            info (:py:class:`.TransformationInfo`): Information about the
                requested transformation.
        Return:
            transformation handle

        """
        # we only know how to get from a stacked base to one of our parts
        if info.src_base.__class__ != self.__class__ or info.dst_lbl not in self._info.keys():
            return None, None

        # we can help
        start_idx = self._info[info.dst_lbl]["start"]
        sel_len = self._info[info.dst_lbl]["size"]
        src_ord = self._info[info.dst_lbl]["order"]
        trans_mat = calculate_expanded_base_transformation_matrix(info.dst_base, info.dst_base,
                                                                  src_ord, info.dst_order,
                                                                  use_eye=True)

        def selection_func(weights):
            return trans_mat @ weights[start_idx: start_idx + sel_len]

        return selection_func, None


def domain_intersection(first, second):
    """
    Calculate intersection(s) of two domains.

    Args:
        first (:py:class:`.Domain`): first domain
        second (:py:class:`.Domain`): second domain

    Return:
        list: intersection(s) given by (start, end) tuples.
    """
    if isinstance(first, tuple):
        first = [first]
    if isinstance(second, tuple):
        second = [second]

    intersection = []
    first_idx = 0
    second_idx = 0
    last_first_idx = 0
    last_second_idx = 0
    last_first_upper = None
    last_second_upper = None

    while first_idx < len(first) and second_idx < len(second):
        # TODO remove interval and boundary checking? should be done before
        if last_first_upper is not None and first_idx is not last_first_idx:
            if last_first_upper >= first[first_idx][0]:
                raise ValueError("Intervals not ordered!")
        if last_second_upper is not None and second_idx is not last_second_idx:
            if last_second_upper >= second[second_idx][0]:
                raise ValueError("Intervals not ordered!")

        if first[first_idx][0] > first[first_idx][1]:
            raise ValueError("Interval boundaries given in wrong order")
        if second[second_idx][0] > second[second_idx][1]:
            raise ValueError("Interval boundaries given in wrong order")

        # backup for interval order check
        last_first_idx = first_idx
        last_second_idx = second_idx
        last_first_upper = first[first_idx][1]
        last_second_upper = second[second_idx][1]

        # no common domain -> search
        if second[second_idx][0] <= first[first_idx][0] <= second[second_idx][1]:
            # common start found in 1st domain
            start = first[first_idx][0]
        elif first[first_idx][0] <= second[second_idx][0] <= first[first_idx][1]:
            # common start found in 2nd domain
            start = second[second_idx][0]
        else:
            # intervals have no intersection
            first_idx += 1
            continue

        # add end
        if first[first_idx][1] <= second[second_idx][1]:
            end = first[first_idx][1]
            first_idx += 1
        else:
            end = second[second_idx][1]
            second_idx += 1

        # complete domain found
        if not np.isclose(start, end):
            intersection.append((start, end))

    return intersection


def _dot_product_l2(first, second):
    """
    Calculates the inner product of two functions.

    Args:
        first (:py:class:`.Function`): first function
        second (:py:class:`.Function`): second function

    Todo:
        rename to scalar_dot_product and make therefore non private

    Return:
        inner product

    """
    if not isinstance(first, Function) or not isinstance(second, Function):
        raise TypeError("Wrong type(s) supplied. both must be a {0}".format(Function))

    limits = domain_intersection(first.domain, second.domain)
    nonzero = domain_intersection(first.nonzero, second.nonzero)
    areas = domain_intersection(limits, nonzero)

    # try some shortcuts
    if first == second:
        if hasattr(first, "quad_int"):
            return first.quad_int()

    if 0:
        # TODO let Function Class handle product to gain more speed
        if type(first) is type(second):
            pass

    # standard case
    def function(z):
        """
        Take the complex conjugate of the first element and multiply it
        by the second.
        """
        return np.conj(first(z)) * second(z)

    result, error = integrate_function(function, areas)
    return np.real_if_close(result)


def integrate_function(function, interval):
    """
    Integrates the given *function* over the *interval* using
    :func:`.complex_quadrature`.

    Args:
        function(callable): Function to integrate.
        interval(list of tuples): List of (start, end) values of the intervals
            to integrate on.

    Return:
        tuple: (Result of the Integration, errors that occurred during the
            integration).

    """
    result = 0
    err = 0
    for area in interval:
        res = complex_quadrature(function, area[0], area[1])
        result += res[0]
        err += res[1]

    return result, err


def complex_quadrature(func, a, b, **kwargs):
    """
    Wraps the scipy.qaudpack routines to handle complex valued functions.

    Args:
        func (callable): function
        a (:obj:`numbers.Number`): lower limit
        b (:obj:`numbers.Number`): upper limit
        **kwargs: Arbitrary keyword arguments for desired scipy.qaudpack routine.

    Return:
        tuple: (real part, imaginary part)
    """

    def real_func(x):
        return np.real(func(x))

    def imag_func(x):
        return np.imag(func(x))

    real_integral = integrate.quad(real_func, a, b, **kwargs)
    imag_integral = integrate.quad(imag_func, a, b, **kwargs)

    return (real_integral[0] + 1j * imag_integral[0],
            real_integral[1] + imag_integral[1])


def dot_product(first, second):
    """
    Calculates the inner product of two vectors.

    Args:
        first (:obj:`numpy.ndarray`): first vector
        second (:obj:`numpy.ndarray`): second vector

    Return:
        inner product
    """
    return np.inner(first, second)


def dot_product_l2(first, second):
    """
    Vectorized version of dot_product.

    Args:
        first (callable or :obj:`numpy.ndarray`):  (1d array of) callable(s)
        second (callable or :obj:`numpy.ndarray`):  (1d array of) callable(s)

    Return:
        numpy.ndarray:  array of inner products
    """
    # sanitize input
    first = np.atleast_1d(first)
    second = np.atleast_1d(second)

    # calculate output size and allocate output
    out = np.ones(first.shape, dtype=complex) * np.nan

    # TODO propagate vectorization into _dot_product_l2 to save this loop
    # loop over entries
    for idx, (f, s) in enumerate(zip(first, second)):
        out[idx] = _dot_product_l2(f, s)

    return np.real_if_close(out)


def calculate_scalar_matrix(values_a, values_b):
    """
    Convenience version of py:function:`calculate_scalar_product_matrix` with :py:func:`numpy.multiply` hardcoded as
    *scalar_product_handle*.

    Args:
        values_a (numbers.Number or numpy.ndarray): (array of) value(s) for rows
        values_b (numbers.Number or numpy.ndarray): (array of) value(s) for columns

    Return:
        numpy.ndarray: Matrix containing the pairwise products of the elements from *values_a* and *values_b*.
    """
    return calculate_scalar_product_matrix(np.multiply,
                                           sanitize_input(values_a, Number),
                                           sanitize_input(values_b, Number))


def calculate_scalar_product_matrix(scalar_product_handle, base_a, base_b,
                                    optimize=False):
    r"""
    Calculates a matrix :math:`A` , whose elements are the scalar products of
    each element from *base_a* and *base_b*, so that
    :math:`a_{ij} = \langle \mathrm{a}_i\,,\: \mathrm{b}_j\rangle`.

    Args:
        scalar_product_handle (callable): function handle that is called to
            calculate the scalar product. This function has to be able to cope
            with (1d) vectorial input.
        base_a (:py:class:`.Base`): Basis a
        base_b (:py:class:`.Base`): Basis b
        optimize (bool): Switch to turn on the symmetry based speed up.
            For development purposes only.

    TODO:
        making use of the commutable scalar product could save time,
        run some test on this

    Return:
        numpy.ndarray: matrix :math:`A`
    """
    fractions_a = base_a.fractions
    fractions_b = base_b.fractions

    if optimize:
        raise NotImplementedError("this approach leads to wrong results atm.")
        # There are certain conditions that have to be satisfied to make use of a symmetrical product matrix
        # not all of these conditions are checked here and the implementation itself is not yet free from errors.

        # if scalar_product handle commutes whe can save some operations
        if base_a.size > base_b.size:
            base_1 = base_a
            base_2 = base_b
            transposed = False
        else:
            base_1 = base_b
            base_2 = base_a
            transposed = True

        # if 0:
        #     # one way
        #     idx_1 = []
        #     idx_2 = []
        #     for n in range(base_1.shape[0]):
        #         for m in range(min(n + 1, base_2.shape[0])):
        #             idx_1.append(n)
        #             idx_2.append(m)
        #
        #     fractions_1 = base_1[np.array(idx_1)]
        #     fractions_2 = base_2[np.array(idx_2)]
        # else:
        #     # another way not really working yet

        i, j = np.mgrid[0:base_1.shape[0], 0:base_2.shape[0]]

        end_shape = (base_1.shape[0], base_2.shape[0])
        lower_mask = np.tril(np.ones(end_shape))
        lower_idx = np.flatnonzero(lower_mask)

        i_lower = i.flatten()[lower_idx]
        j_lower = j.flatten()[lower_idx]
        fractions_1 = base_1[i_lower]
        fractions_2 = base_2[j_lower]

        # compute
        res = scalar_product_handle(fractions_1, fractions_2)

        # reconstruct
        end_shape = (base_1.shape[0], base_2.shape[0])
        lower_part = np.zeros(end_shape).flatten()

        # reconstruct lower half
        lower_part[lower_idx] = res
        lower_part = lower_part.reshape(end_shape)
        # print(lower_part)

        # mirror symmetrical half
        upper_part = np.zeros(end_shape).flatten()
        temp_out = copy(lower_part[:base_2.shape[0], :].T)
        upper_mask = np.triu(np.ones_like(temp_out), k=1)
        upper_idx = np.flatnonzero(upper_mask)
        # print(upper_mask)
        # print(upper_idx)

        upper_part[upper_idx] = temp_out.flatten()[upper_idx]
        upper_part = upper_part.reshape(end_shape)
        # print(upper_part)

        out = lower_part + upper_part
        return out if not transposed else out.T

    else:
        i, j = np.mgrid[0:fractions_a.shape[0],
                        0:fractions_b.shape[0]]
        fractions_i = fractions_a[i]
        fractions_j = fractions_b[j]

        res = scalar_product_handle(fractions_i.flatten(),
                                    fractions_j.flatten())
        return res.reshape(fractions_i.shape)


def project_on_base(state, base):
    """
    Projects a *state* on a basis given by *base*.

    Args:
        state (array_like): List of functions to approximate.
        base (:py:class:`.Base`): Basis to project onto.

    Return:
        numpy.ndarray: Weight vector in the given *base*
    """
    if not isinstance(base, Base):
        raise TypeError("Only pyinduct.core.Base accepted as base")

    # compute <x(z, t), phi_i(z)> (vector)
    projections = calculate_scalar_product_matrix(dot_product_l2,
                                                  Base(state),
                                                  base).squeeze()

    # compute <phi_i(z), phi_j(z)> for 0 < i, j < n (matrix)
    scale_mat = calculate_scalar_product_matrix(dot_product_l2, base, base)

    return np.reshape(np.dot(np.linalg.inv(scale_mat), projections), (scale_mat.shape[0], ))


def project_on_bases(states, canonical_equations):
    """
    Convenience wrapper for :py:func:`.project_on_base`.
    Calculate the state, assuming it will be constituted by the dominant
    base of the respective system. The keys from the dictionaries
    *canonical_equations* and *states* must be the same.

    Args:
        states: Dictionary with a list of functions as values.
        canonical_equations: List of :py:class:`.CanonicalEquation` instances.

    Returns:
        numpy.array: Finit dimensional state as 1d-array corresponding to the
            concatenated dominant bases from *canonical_equations*.
    """
    q0 = np.array([])
    for ce in canonical_equations:
        lbl = ce.dominant_lbl
        q0 = np.hstack(tuple([q0] + [project_on_base(state, get_base(lbl))
                                     for state in states[ce.name]]))

    return q0


def back_project_from_base(weights, base):
    """
    Build evaluation handle for a distributed variable that was approximated
    as a set of *weights* om a certain *base*.

    Args:
        weights (numpy.ndarray): Weight vector.
        base (:py:class:`.Base`): Base to be used for the projection.

    Return:
        evaluation handle
    """
    if isinstance(weights, Number):
        weights = np.asarray([weights])
    if weights.shape[0] != base.fractions.shape[0]:
        raise ValueError("Lengths of weights and initial_initial_functions "
                         "do not match!")

    def eval_handle(z):
        res = sum([weights[i] * base.fractions[i](z)
                   for i in range(weights.shape[0])])
        return real(res)

    return eval_handle


def change_projection_base(src_weights, src_base, dst_base):
    """
    Converts given weights that form an approximation using *src_base*
    to the best possible fit using *dst_base*.

    Args:
        src_weights (numpy.ndarray): Vector of numbers.
        src_base (:py:class:`.Base`): The source Basis.
        dst_base (:py:class:`.Base`): The destination Basis.

    Return:
        :obj:`numpy.ndarray`: target weights
    """
    pro_mat = calculate_base_transformation_matrix(src_base, dst_base)
    return project_weights(pro_mat, src_weights)


def project_weights(projection_matrix, src_weights):
    """
    Project *src_weights* on new basis using the provided *projection_matrix*.

    Args:
        projection_matrix (:py:class:`numpy.ndarray`): projection between
            the source and the target basis;
            dimension (m, n)
        src_weights (:py:class:`numpy.ndarray`): weights in the source basis;
            dimension (1, m)

    Return:
        :py:class:`numpy.ndarray`: weights in the target basis;
            dimension (1, n)
    """
    src_weights = sanitize_input(src_weights, Number)
    return np.dot(projection_matrix, src_weights)


class TransformationInfo:
    """
    Structure that holds information about transformations between different
    bases.

    This class serves as an easy to use structure to aggregate information,
    describing transformations between different
    :py:class:`.BaseFraction` s. It can be tested for equality to check the
    equity of transformations and is hashable
    which makes it usable as dictionary key to cache different transformations.

    Attributes:
        src_lbl(str): label of source basis
        dst_lbl(str): label destination basis
        src_base(:obj:`numpy.ndarray`): source basis in form of an array of
            the source Fractions
        dst_base(:obj:`numpy.ndarray`): destination basis in form of an
            array of the destination Fractions
        src_order: available temporal derivative order of source weights
        dst_order: needed temporal derivative order for destination weights
    """

    def __init__(self):
        self.src_lbl = None
        self.dst_lbl = None
        self.src_base = None
        self.dst_base = None
        self.src_order = None
        self.dst_order = None

    def __hash__(self):
        return hash((self.src_lbl, self.dst_lbl, self.src_order, self.dst_order))

    def __eq__(self, other):
        return (self.src_lbl, self.dst_lbl, self.src_order, self.dst_order) == \
               (other.src_lbl, other.dst_lbl, other.src_order, other.dst_order)

    def mirror(self):
        """
        Factory method, that creates a new TransformationInfo object by
        mirroring *src* and *dst* terms.
        This helps handling requests to different bases.
        """
        new_info = TransformationInfo()
        new_info.src_lbl = self.dst_lbl
        new_info.src_base = self.dst_base
        new_info.src_order = self.src_order
        new_info.dst_lbl = self.dst_lbl
        new_info.dst_base = self.src_base
        new_info.dst_order = self.src_order
        return new_info


def get_weight_transformation(info):
    """
    Create a handle that will transform weights from *info.src_base* into
    weights for *info-dst_base* while paying respect to the given derivative
    orders.

    This is accomplished by recursively iterating through source and
    destination bases and evaluating their :attr:`transformation_hints`.

    Args:
        info(:py:class:`.TransformationInfo`): information about the requested
            transformation.

    Return:
        callable: transformation function handle
    """
    # TODO since this lives in core now, get rid of base labels
    # trivial case
    if info.src_lbl == info.dst_lbl:
        mat = calculate_expanded_base_transformation_matrix(
            info.src_base, info.dst_base,
            info.src_order, info.dst_order,
            True)

        def identity(weights):
            return np.dot(mat, weights)

        return identity

    # try to get help from the destination base
    handle, hint = info.dst_base.transformation_hint(info)
    if handle is None:
        # try source instead
        handle, hint = info.src_base.transformation_hint(info)

    if handle is None:
        raise TypeError(("get_weight_transformation():, \n"
                         + "You requested information about how to transform to '{1}'({2}) from '{4}'({5}), \n"
                         + "furthermore the source derivative order is {3} and the target one is {6}. \n"
                         + "No transformation could be found, remember to implement your own 'transformation_hint'"
                         + "method for non-standard bases.").format(
            info.dst_lbl,
            info.dst_base.__class__.__name__,
            info.dst_order,
            info.src_lbl,
            info.src_base.__class__.__name__,
            info.src_order,
        ))

    # check termination criterion
    if hint is None:
        # direct transformation possible
        return handle

    kwargs = {}
    new_handle = None
    if hasattr(hint, "extras"):
        # try to gain transformations that will satisfy the extra terms
        for dep_lbl, dep_order in hint.extras.items():
            new_info = copy(info)
            new_info.dst_lbl = dep_lbl
            new_info.dst_base = get_base(dep_lbl)
            new_info.dst_order = dep_order
            dep_handle = get_weight_transformation(new_info)
            kwargs[dep_lbl] = dep_handle

    if hint.src_lbl is not None:
        # transformation to assistant system required
        new_handle = get_weight_transformation(hint)

    def last_handle(weights):
        if new_handle:
            return handle(new_handle(weights), **kwargs)
        else:
            return handle(weights, **kwargs)

    return last_handle


def get_transformation_info(source_label, destination_label,
                            source_order, destination_order):
    """
    Provide the weights transformation from one/source base to
    another/destination base.

    Args:
        source_label (str): Label from the source base.
        destination_label (str): Label from the destination base.
        source_order: Order from the available time derivative
            of the source weights.
        destination_order: Order from the desired time derivative
            of the destination weights.

    Returns:
        :py:class:`.TransformationInfo`: Transformation info object.

    """
    info = TransformationInfo()
    info.src_lbl = source_label
    info.src_base = get_base(info.src_lbl)
    info.src_order = source_order
    info.dst_lbl = destination_label
    info.dst_base = get_base(info.dst_lbl)
    info.dst_order = destination_order

    return info


def calculate_expanded_base_transformation_matrix(src_base, dst_base, src_order, dst_order, use_eye=False):
    r"""
    Constructs a transformation matrix :math:`\bar V` from basis given by
    *src_base* to basis given by *dst_base* that also transforms all temporal
    derivatives of the given weights.

    See:
        :py:func:`.calculate_base_transformation_matrix` for further details.

    Args:
        dst_base (:py:class:`.Base`): New projection base.
        src_base (:py:class:`.Base`): Current projection base.
        src_order: Temporal derivative order available in *src_base*.
        dst_order: Temporal derivative order needed in *dst_base*.
        use_eye (bool): Use identity as base transformation matrix.
            (For easy selection of derivatives in the same base)

    Raises:
        ValueError: If destination needs a higher derivative order than source
            can provide.

    Return:
        :obj:`numpy.ndarray`: Transformation matrix
    """
    if src_order < dst_order:
        raise ValueError(("higher 'dst_order'({0}) demanded than "
                          + "'src_order'({1}) can provide for this strategy.").format(dst_order, src_order))

    # build core transformation
    if use_eye:
        core_transformation = np.eye(src_base.fractions.size)
    else:
        core_transformation = calculate_base_transformation_matrix(src_base, dst_base)

    # build block matrix
    part_transformation = block_diag(*[core_transformation for i in range(dst_order + 1)])
    complete_transformation = np.hstack([part_transformation]
                                        + [np.zeros((part_transformation.shape[0], src_base.fractions.size))
                                           for i in range(src_order - dst_order)])
    return complete_transformation


def calculate_base_transformation_matrix(src_base, dst_base):
    """
    Calculates the transformation matrix :math:`V` , so that the a
    set of weights, describing a function in the
    *src_base* will express the same function in the *dst_base*, while
    minimizing the reprojection error.
    An quadratic error is used as the error-norm for this case.

    Warning:
        This method assumes that all members of the given bases have
        the same type and that their
        :py:class:`.BaseFraction` s, define compatible scalar products.

    Raises:
        TypeError: If given bases do not provide an
            :py:func:`.scalar_product_hint` method.

    Args:
        src_base (:py:class:`.Base`): Current projection base.
        dst_base (:py:class:`.Base`): New projection base.

    Return:
        :py:class:`numpy.ndarray`: Transformation matrix :math:`V` .
    """
    # compute P and Q matrices, where P = Sum(P_n) and Q = Sum(Q_n)
    s_hints = src_base.scalar_product_hint()
    d_hints = dst_base.scalar_product_hint()

    p_matrices = []
    q_matrices = []
    for idx, (s_hint, d_hint) in enumerate(zip(s_hints, d_hints)):
        dst_members = Base([dst_frac.get_member(idx)
                            for dst_frac in dst_base.fractions])
        src_members = Base([src_frac.get_member(idx)
                            for src_frac in src_base.fractions])

        # compute P_n matrix:
        # <phi_tilde_ni(z), phi_dash_nj(z)> for 0 < i < N, 0 < j < M
        p_matrices.append(calculate_scalar_product_matrix(s_hint,
                                                          dst_members,
                                                          src_members))

        # compute Q_n matrix:
        # <phi_dash_ni(z), phi_dash_nj(z)> for 0 < i < M, 0 < j < M
        q_matrices.append(calculate_scalar_product_matrix(d_hint,
                                                          dst_members,
                                                          dst_members))

    p_mat = np.sum(p_matrices, axis=0)
    q_mat = np.sum(q_matrices, axis=0)

    # compute V matrix, where V = inv(Q)*P
    v_mat = np.dot(np.linalg.inv(q_mat), p_mat)
    return v_mat


def normalize_base(b1, b2=None):
    r"""
    Takes two :py:class:`.Base`'s :math:`\boldsymbol{b}_1` ,
    :math:`\boldsymbol{b}_1` and normalizes them so that
    :math:`\langle\boldsymbol{b}_{1i}\,
    ,\:\boldsymbol{b}_{2i}\rangle = 1`.
    If only one base is given, :math:`\boldsymbol{b}_2`
    defaults to :math:`\boldsymbol{b}_1`.

    Args:
        b1 (:py:class:`.Base`): :math:`\boldsymbol{b}_1`
        b2 (:py:class:`.Base`): :math:`\boldsymbol{b}_2`

    Raises:
        ValueError: If :math:`\boldsymbol{b}_1`
            and :math:`\boldsymbol{b}_2` are orthogonal.

    Return:
        :py:class:`.Base` : if *b2* is None,
           otherwise: Tuple of 2 :py:class:`.Base`'s.
    """
    auto_normalization = False
    if b2 is None:
        auto_normalization = True

    res = generic_scalar_product(b1, b2)

    if any(res < np.finfo(float).eps):
        if any(np.isclose(res, 0)):
            raise ValueError("given base fractions are orthogonal. "
                             "no normalization possible.")
        else:
            raise ValueError("imaginary scale required. "
                             "no normalization possible.")

    scale_factors = np.sqrt(1 / res)
    b1_scaled = b1.__class__(
        [frac.scale(factor)
         for frac, factor in zip(b1.fractions, scale_factors)])

    if auto_normalization:
        return b1_scaled
    else:
        b2_scaled = b2.__class__(
            [frac.scale(factor)
             for frac, factor in zip(b2.fractions, scale_factors)])
        return b1_scaled, b2_scaled


def generic_scalar_product(b1, b2=None):
    """
    Calculates the pairwise scalar product between the elements
    of the :py:class:`.Base` *b1* and *b2*.

    Args:
        b1 (:py:class:`.Base`): first basis
        b2 (:py:class:`.Base`): second basis, if omitted
            defaults to *b1*

    Note:
        If *b2* is omitted, the result can be used to normalize
        *b1* in terms of its scalar product.
    """
    if b2 is None:
        b2 = b1

    if type(b1) != type(b2):
        raise TypeError("only arguments of same type allowed.")

    hints = b1.scalar_product_hint()
    res = np.zeros(b1.fractions.shape, dtype=complex)
    for idx, hint in enumerate(hints):
        members_1 = np.array([fraction.get_member(idx)
                              for fraction in b1.fractions])
        members_2 = np.array([fraction.get_member(idx)
                              for fraction in b2.fractions])
        res += hint(members_1, members_2)
    return np.real_if_close(res)


def find_roots(function, grid, n_roots=None, rtol=1.e-5, atol=1.e-8,
               cmplx=False, sort_mode="norm"):
    r"""
    Searches *n_roots* roots of the *function* :math:`f(\boldsymbol{x})`
    on the given *grid* and checks them for uniqueness with aid of *rtol*.

    In Detail :py:func:`scipy.optimize.root` is used to find initial candidates
    for roots of :math:`f(\boldsymbol{x})` . If a root satisfies the criteria
    given by atol and rtol it is added. If it is already in the list,
    a comprehension between the already present entries' error and the
    current error is performed. If the newly calculated root comes
    with a smaller error it supersedes the present entry.

    Raises:
        ValueError: If the demanded amount of roots can't be found.

    Args:
        function (callable): Function handle for math:`f(\boldsymbol{x})`
            whose roots shall be found.
        grid (list): Grid to use as starting point for root detection.
            The :math:`i` th element of this list provides sample points
            for the :math:`i` th parameter of :math:`\boldsymbol{x}` .
        n_roots (int): Number of roots to find. If none is given, return
            all roots that could be found in the given area.
        rtol: Tolerance to be exceeded for the difference of two roots
            to be unique: :math:`f(r1) - f(r2) > \textrm{rtol}` .
        atol: Absolute tolerance to zero: :math:`f(x^0) < \textrm{atol}` .
        cmplx(bool): Set to True if the given *function* is complex valued.
        sort_mode(str): Specify tho order in which the extracted roots shall be
            sorted. Default "norm" sorts entries by their :math:`l_2` norm,
            while "component" will sort them in increasing order by every
            component.

    Return:
        numpy.ndarray of roots; sorted in the order they are returned by
        :math:`f(\boldsymbol{x})` .
    """
    if isinstance(grid[0], Number):
        grid = [grid]

    dim = len(grid)
    if cmplx:
        assert dim == 2
        function = complex_wrapper(function)

    roots = []
    errors = []

    grids = np.meshgrid(*[row for row in grid])
    values = np.vstack([arr.flatten() for arr in grids]).T

    # iterate over test_values
    val = iter(values)
    while True:
        try:
            res = root(function, next(val), tol=atol)
        except StopIteration:
            break

        if not res.success:
            continue

        calculated_root = np.atleast_1d(res.x)
        error = np.linalg.norm(res.fun)

        # check for absolute tolerance
        if error > atol:
            continue

        # check if root lies in expected area
        abort = False
        for rt, ar in zip(calculated_root, grid):
            if ar.min() - atol > rt or ar.max() + atol < rt:
                abort = True
                break
        if abort:
            continue

        if roots:
            # check whether root is already present in cache
            cmp_arr = np.isclose(calculated_root, roots, atol=rtol)
            cmp_vec = [all(elements) for elements in cmp_arr]
            if any(cmp_vec):
                idx = cmp_vec.index(True)
                if errors[idx] > error:
                    roots[idx] = calculated_root
                    errors[idx] = error
                    # TODO check jacobian (if provided)
                    # to identify roots of higher order
                continue

        roots.append(calculated_root)
        errors.append(error)

    if n_roots is None:
        n_roots = len(roots)

    if len(roots) < n_roots:
        raise ValueError("Insufficient number of roots detected. ({0} < {1}) "
                         "Try to increase the area to search in.".format(
                            len(roots), n_roots))

    valid_roots = np.array(roots)

    # sort roots
    if sort_mode == "norm":
        # sort entries by their norm
        idx = np.argsort(np.linalg.norm(valid_roots, axis=1))
        sorted_roots = valid_roots[idx, :]

    elif sort_mode == "component":
        # completely sort first column before we start
        idx = np.argsort(valid_roots[:, 0])
        sorted_roots = valid_roots[idx, :]

        for layer in range(valid_roots.shape[1] - 1):
            for rt in sorted_roots[:, layer]:
                eq_mask = np.isclose(sorted_roots[:, layer], rt, rtol=rtol)
                idx = np.argsort(sorted_roots[eq_mask, layer + 1])
                sorted_roots[eq_mask] = sorted_roots[eq_mask][idx, :]
    else:
        raise ValueError("Sort mode: {} not supported.".format(sort_mode))

    good_roots = sorted_roots[:n_roots]

    if cmplx:
        return good_roots[:, 0] + 1j * good_roots[:, 1]

    if dim == 1:
        return good_roots.flatten()

    return good_roots


def complex_wrapper(func):
    """
    Wraps complex valued functions into two-dimensional functions.
    This enables the root-finding routine to handle it as a
    vectorial function.

    Args:
        func (callable): Callable that returns a complex result.

    Return:
        two-dimensional, callable: function handle,
            taking x = (re(x), im(x) and returning [re(func(x), im(func(x)].
    """

    def wrapper(x):
        return np.array([np.real(func(np.complex(x[0], x[1]))),
                         np.imag(func(np.complex(x[0], x[1])))])

    return wrapper


class Parameters:
    """
    Handy class to collect system parameters.
    This class can be instantiated with a dict, whose keys will the
    become attributes of the object.
    (Bunch approach)

    Args:
        kwargs: parameters
    """

    def __init__(self, **kwargs):
        self.__dict__.update(kwargs)


class Domain(object):
    """
    Helper class that manages ranges for data evaluation, containing
    parameters.

    Args:
        bounds (tuple): Interval bounds.
        num (int): Number of points in interval.
        step (numbers.Number): Distance between points (if homogeneous).
        points (array_like): Points themselves.

    Note:
        If num and step are given, num will take precedence.
    """

    def __init__(self, bounds=None, num=None, step=None, points=None):
        if points is not None:
            # points are given, easy one
            self._values = np.atleast_1d(points)
<<<<<<< HEAD
            self._limits = (points.min(), points.max())
            self._num = points.size

            # check for evenly spaced entries
            steps = np.diff(points)
            equal_steps = np.allclose(steps, steps[0])
            if step and not equal_steps:
                raise ValueError("Step size given for unequal steps in provided data.")
            if step is None and equal_steps:
                step = steps[0]
=======
            self._limits = (self._values.min(), self._values.max())
            self._num = self._values.size
            # TODO check for evenly spaced entries
            # for now just use provided information
>>>>>>> 56249ead
            self._step = step
        elif bounds and num:
            self._limits = bounds
            self._num = num
            self._values, self._step = np.linspace(bounds[0],
                                                   bounds[1],
                                                   num,
                                                   retstep=True)
            if step is not None and not np.isclose(self._step, step):
                raise ValueError("could not satisfy both redundant "
                                 "requirements for num and step!")
        elif bounds and step:
            self._limits = bounds
            # calculate number of needed points but save correct step size
            self._num = int((bounds[1] - bounds[0]) / step + 1.5)
            self._values, self._step = np.linspace(bounds[0],
                                                   bounds[1],
                                                   self._num,
                                                   retstep=True)
            if np.abs(step - self._step) > 1e-1:
                warnings.warn("desired step-size {} doesn't fit to given "
                              "interval, changing to {}".format(step,
                                                                self._step))
        else:
            raise ValueError("not enough arguments provided!")

        # mimic some ndarray properties
        self.shape = self._values.shape
        self.view = self._values.view

    def __len__(self):
        return len(self._values)

    def __getitem__(self, item):
        return self._values[item]

    @property
    def step(self):
        return self._step

    @property
    def bounds(self):
        return self._limits

    @property
    def points(self):
        return self._values


def real(data):
    """
    Check if the imaginary part of :code:`data` vanishes
    and return its real part if it does.

    Args:
        data (numbers.Number or array_like): Possibly complex data to check.

    Raises:
        ValueError: If provided data can't be converted within
         the given tolerance limit.

    Return:
        numbers.Number or array_like: Real part of :code:`data`.
    """
    candidates = np.real_if_close(data, tol=100)

    if candidates.dtype == 'complex':
        raise ValueError("Imaginary part does not vanish, "
                         + "check for implementation errors.")

    # TODO make numpy array to common data type (even for scalar values)
    if candidates.size == 1:
        return float(candidates)

    return candidates


class EvalData:
    """
    Convenience wrapper for function evaluation.
    Contains the input data that was used for evaluation and the results.
    """
    def __init__(self, input_data, output_data, fill_axes=False, name=""):
        # check type and dimensions
        if isinstance(input_data, np.ndarray) and input_data.ndim == 1:
            # accept single array for single dimensional input
            input_data = [input_data]
        elif isinstance(input_data, Domain) and input_data.points.ndim == 1:
            # some goes for domains
            input_data = [input_data]
        else:
            assert isinstance(input_data, list)

        assert isinstance(output_data, np.ndarray)

        assert len(input_data) <= output_data.ndim
        if fill_axes:
            # add dummy axes to input_data for missing output dimensions
            input_data += [
                np.array(range(output_data.shape[dim + len(input_data)]))
                for dim in range(output_data.ndim - len(input_data))]

        # output_data has to contain len(input_data) dimensions
        assert len(input_data) == output_data.ndim

        for dim in range(len(input_data)):
            assert len(input_data[dim]) == output_data.shape[dim]

        self.input_data = input_data
        if output_data.size == 0:
            raise ValueError("No initialisation possible with an empty array!")
        self.output_data = output_data
        self.min = output_data.min()
        self.max = output_data.max()
        self.name = name

        if len(input_data) == 1:
            self._interpolator = interp1d(input_data[0],
                                          output_data,
                                          axis=-1,
                                          bounds_error=False,
                                          fill_value=(output_data[0],
                                                      output_data[-1]))
        elif len(input_data) == 2 and output_data.ndim == 2:
            # pure 2d case
            if len(input_data[0]) > 2 and len(input_data[1]) > 2:
                # special treatment for very common case (faster than interp2d)
                self._interpolator = RectBivariateSpline(*input_data,
                                                         output_data)
            else:
                self._interpolator = interp2d(input_data[0],
                                              input_data[1],
                                              output_data.T,
                                              bounds_error=False,
                                              fill_value=0)
        else:
            self._interpolator = RegularGridInterpolator(input_data,
                                                         output_data)

    def adjust_input_vectors(self, other):
        """
        Check the the inputs vectors of `self` and `other` for compatibility
        (equivalence) and harmonize them if they are compatible.
        
        The compatibility check is performed for every input_vector in
        particular and examines whether they share the same boundaries.
        and equalize to the minimal discretized axis.
        If the amount of discretization steps between the two instances differs,
        the more precise discretization is interpolated down onto the less
        precise one.

        Args:
            other (:py:class:`.EvalData`): Other EvalData class.

        Returns:
            list: New common input vectors.
            numpy.ndarray: Interpolated self output_data array.
            numpy.ndarray: Interpolated other output_data array.
        """
        assert len(self.input_data) == len(other.input_data)

        input_data = []
        for idx in range(len(self.input_data)):
            # check if axis have the same length
            if self.input_data[idx].bounds != other.input_data[idx].bounds:
                raise ValueError("Boundaries of input vector {0} don't match."
                                 " {1} (self) != {2} (other)".format(
                    idx,
                    self.input_data[idx].bounds,
                    other.input_data[idx].bounds
                ))

            # check which axis has the worst discretization
            if len(self.input_data[idx]) <= len(other.input_data[idx]):
                input_data.append(self.input_data[idx])
            else:
                input_data.append(other.input_data[idx])

        # interpolate data
        interpolated_self = self.interpolate(input_data)
        interpolated_other = other.interpolate(input_data)

        return (input_data,
                interpolated_self.output_data,
                interpolated_other.output_data)

    def add(self, other, from_left=True):
        """
        Perform the element-wise addition of the output_data arrays from `self`
        and `other`
        
        This method is used to support addition by implementing 
        __add__ (fromLeft=True) and __radd__(fromLeft=False)). 
        If `other** is a :py:class:`.EvalData`, the `input_data` lists of `self`
        and `other` are adjusted using :py:method:`.adjust_input_vectors`
        The summation operation is performed on the interpolated output_data. 
        If `other` is a :class:`numbers.Number` it is added according to
        numpy's broadcasting rules.
        
        Args:
            other (:py:class:`numbers.Number` or :py:class:`.EvalData`): Number 
                or EvalData object to add to self.
            from_left (bool): Perform the addition from left if True or from
                right if False.

        Returns:
            :py:class:`.EvalData` with adapted input_data and output_data as 
                result of the addition.
        """
        if isinstance(other, numbers.Number):
            if from_left:
                output_data = self.output_data + other
            else:
                output_data = other + self.output_data
            return EvalData(input_data=deepcopy(self.input_data),
                            output_data=output_data,
                            name="{} + {}".format(self.name, other))

        elif isinstance(other, EvalData):
            (input_data, self_output_data, other_output_data
             ) = self.adjust_input_vectors(other)

            # add the output arrays
            if from_left:
                output_data = self_output_data + other_output_data
                _name = self.name + " + " + other.name
            else:
                output_data = other_output_data + self_output_data
                _name = other.name + " + " + self.name

            return EvalData(input_data=deepcopy(input_data),
                            output_data=output_data,
                            name=_name)
        else:
            return NotImplemented

    def __radd__(self, other):
        return self.add(other, from_left=False)

    def __add__(self, other):
        return self.add(other)

    def sub(self, other, from_left=True):
        """
        Perform the element-wise subtraction of the output_data arrays from
        `self` and `other` .
        
        This method is used to support subtraction by implementing 
        __sub__ (from_left=True) and __rsub__(from_left=False)). 
        If `other** is a :py:class:`.EvalData`, the `input_data` lists of `self`
        and `other` are adjusted using :py:method:`.adjust_input_vectors`.
        The subtraction operation is performed on the interpolated output_data. 
        If `other` is a :class:`numbers.Number` it is handled according to
        numpy's broadcasting rules.

        Args:
            other (:py:class:`numbers.Number` or :py:class:`.EvalData`): Number
                or EvalData object to subtract.
            from_left (boolean): Perform subtraction from left if True or from
                right if False.

        Returns:
            :py:class:`.EvalData` with adapted input_data and output_data as 
                result of subtraction.
        """
        if isinstance(other, numbers.Number):
            if from_left:
                output_data = self.output_data - other
            else:
                output_data = other - self.output_data
            return EvalData(input_data=deepcopy(self.input_data),
                            output_data=output_data,
                            name="{} - {}".format(self.name, other))

        elif isinstance(other, EvalData):
            (input_data, self_output_data, other_output_data
             ) = self.adjust_input_vectors(other)

            # subtract the output arrays
            if from_left:
                output_data = self_output_data - other_output_data
                _name = self.name + " - " + other.name
            else:
                output_data = other_output_data - self_output_data
                _name = other.name + " - " + self.name

            return EvalData(input_data=deepcopy(input_data),
                            output_data=output_data,
                            name=_name)
        else:
            return NotImplemented

    def __rsub__(self, other):
        return self.sub(other, from_left=False)

    def __sub__(self, other):
        return self.sub(other)

    def mul(self, other, from_left=True):
        """
        Perform the element-wise multiplication of the output_data arrays from
        `self` and `other` .
        
        This method is used to support multiplication by implementing 
        __mul__ (from_left=True) and __rmul__(from_left=False)). 
        If `other** is a :py:class:`.EvalData`, the `input_data` lists of `self`
        and `other` are adjusted using :py:method:`.adjust_input_vectors`.
        The multiplication operation is performed on the interpolated output_data. 
        If `other` is a :class:`numbers.Number` it is handled according to
        numpy's broadcasting rules.
        
        Args:
            other (:class:`numbers.Number` or :py:class:`.EvalData`): Factor
                to multiply with.
            from_left boolean: Multiplication from left if True or from right 
                if False.

        Returns:
            :py:class:`.EvalData` with adapted input_data and output_data as 
                result of multiplication.
        """
        if isinstance(other, numbers.Number):
            if from_left:
                output_data = self.output_data * other
            else:
                output_data = other * self.output_data
            return EvalData(input_data=deepcopy(self.input_data),
                            output_data=output_data,
                            name="{} - {}".format(self.name, other))

        elif isinstance(other, EvalData):
            (input_data, self_output_data, other_output_data
             ) = self.adjust_input_vectors(other)

            # addition der output array
            output_data = other_output_data * self_output_data
            if from_left:
                _name = self.name + " * " + other.name
            else:
                _name = other.name + " * " + self.name

            return EvalData(input_data=deepcopy(input_data),
                            output_data=output_data,
                            name=_name)
        else:
            return NotImplemented

    def __rmul__(self, other):
        return self.mul(other, from_left=False)

    def __mul__(self, other):
        return self.mul(other)

    def matmul(self, other, from_left=True):
        """
        Perform the matrix multiplication of the output_data arrays from
        `self` and `other` .
        
        This method is used to support matrix multiplication (@) by implementing 
        __matmul__ (from_left=True) and __rmatmul__(from_left=False)). 
        If `other** is a :py:class:`.EvalData`, the `input_data` lists of `self`
        and `other` are adjusted using :py:method:`.adjust_input_vectors`.
        The matrix multiplication operation is performed on the interpolated 
        output_data. 
        If `other` is a :class:`numbers.Number` it is handled according to
        numpy's broadcasting rules.
        
        Args:
            other (:py:class:`EvalData`): Object to multiply with.
            from_left (boolean): Matrix multiplication from left if True or
                from right if False.

        Returns:
            :py:class:`EvalData` with adapted input_data and output_data as 
                result of matrix multiplication.
        """
        if isinstance(other, EvalData):
            (input_data, self_output_data, other_output_data
             ) = self.adjust_input_vectors(other)
            if self.output_data.shape != other.output_data.shape:
                raise ValueError("Dimension mismatch")

            if from_left:
                output_data = self_output_data @ other_output_data
                _name = self.name + " @ " + other.name
            else:
                output_data = other_output_data @ self_output_data
                _name = other.name + " @ " + self.name

            return EvalData(input_data=deepcopy(input_data),
                            output_data=output_data,
                            name=_name)
        else:
            return NotImplemented

    def __rmatmul__(self, other):
        return self.matmul(other, from_left=False)

    def __matmul__(self, other):
        return self.matmul(other)

    def __pow__(self, power):
        """
        Raise the elements form `self.output_data` element-wise to `power`.

        Args:
            power (:class:`numbers.Number`): Power to raise to.

        Returns:
            :py:class:`EvalData` with self.input_data and output_data as results
                of the raise operation.
        """
        if isinstance(power, numbers.Number):
            output_data = self.output_data ** power
            return EvalData(input_data=deepcopy(self.input_data),
                            output_data=output_data,
                            name="{} ** {}".format(self.name, power))
        else:
            return NotImplemented

    def sqrt(self):
        """
        Radicate the elements form `self.output_data` element-wise.

        Return:
             :py:class:`EvalData` with self.input_data and output_data as result
                of root calculation.
        """
        output_data = np.sqrt(self.output_data)

        ed = EvalData(input_data=deepcopy(self.input_data),
                      output_data=output_data,
                      name="sqrt({})".format(self.name))
        return ed

    def abs(self):
        """
        Get the absolute value of the elements form `self.output_data` .

        Return:
            :py:class:`EvalData` with self.input_data and output_data as result 
                of absolute value calculation.
        """
        output_data = np.abs(self.output_data)

        ed = EvalData(input_data=deepcopy(self.input_data),
                      output_data=output_data,
                      name="abs({})".format(self.name))
        return ed

    def __call__(self, interp_axes):
        """
        Interpolation method for output_data. 
        
        Determines, if a one, two or three dimensional interpolation is used.
        Method can handle slice objects in the pos lists. 
        One slice object is allowed per axis list.
        
        Example:
            without slices:

                axis1 = Domain((0, 0.5), 5)
                axis2 = Domain((0, 1), 11)
                data = np.random.rand(5, 11)
                ed = EvalData(input_data=[axis1, axis2], output_data=data)
                pos = [[0.1], [0.5, 0.7]]
                values = ed(pos)        # values.output_data.size = 1 x 2

            with slices:

                axis1 = Domain((0, 0.5), 5)
                axis2 = Domain((0, 1), 11)
                data = np.random.rand(5, 11)
                ed = EvalData(input_data=[axis1, axis2], output_data=data)
                pos = [[slice(None)], [0.5, 0.7]]
                values = ed(pos)        # values.output_data.size = 5 x 2

            or:

                pos = [[slice(0, 2)], [0.5, 0.7]]
                values = ed(pos)        # values.output_data.size = 2 x 2

        Args:
            interp_axes (list(list)): axis positions in the form

            - 1D: [axis] with axis=[1,2,3]
            - 2D: [axis1, axis2] with axis1=[1,2,3] and axis2=[0,1,2,3,4]

        Returns:
            :py:class:`EvalData` with pos as input_data and to pos interpolated output_data
        """
        if len(self.input_data) == 1:
            # special case for 1d data where the outermost list can be omitted
            if isinstance(interp_axes, slice):
                interp_axes = [interp_axes]
            if isinstance(interp_axes, list) and \
                    all([isinstance(e, Number) for e in interp_axes]):
                interp_axes = [interp_axes]

        assert isinstance(interp_axes, list)
        dim_err = len(self.input_data) - len(interp_axes)
        assert dim_err >= 0
        interp_axes += [slice(None) for x in range(dim_err)]
        assert len(interp_axes) == len(self.input_data)

        _list = []
        for i, interp_points in enumerate(interp_axes):
            if isinstance(interp_points, slice):
                _entry = self.input_data[i][interp_points]
                if _entry is None:
                    raise ValueError("Quantity resulting from slice is empty!")
            else:
                try:
                    _entry = list(interp_points)
                except TypeError as e:
                    raise ValueError("Coordinates must be given as iterable!")
            _list.append(_entry)

        return self.interpolate(_list)

    def interpolate(self, interp_axis):
        """
        Main interpolation method for output_data. 
        
        Determines, if a one, two or three dimensional interpolation is used.

        Args:
            interp_axis (list(list)): axis positions in the form

            - 1D: [axis] with axis=[1,2,3]
            - 2D: [axis1, axis2] with axis1=[1,2,3] and axis2=[0,1,2,3,4]

        Returns:
            :py:class:`EvalData` with pos as input_data and to pos interpolated output_data
        """
        assert isinstance(interp_axis, list)
        assert len(interp_axis) == len(self.input_data)

        # check if an axis has been degenerated
        domains = [Domain(points=axis) for axis in interp_axis if len(axis) > 1]

        if len(self.input_data) == 1:
            interpolated_output = self._interpolator(interp_axis[0])
        elif len(self.input_data) == 2:
            interpolated_output = self._interpolator(*interp_axis)
            if isinstance(self._interpolator, interp2d):
                interpolated_output = interpolated_output.T
        else:
            dims = tuple(len(a) for a in interp_axis)
            coords = np.array(
                [a.flatten() for a in np.meshgrid(*interp_axis, indexing="ij")])
            interpolated_output = self._interpolator(coords.T).reshape(dims)

        return EvalData(input_data=domains,
                        output_data=np.squeeze(interpolated_output),
                        name=self.name)

    def _interpolate1d(self, values, dimension=None):
        """
        Interpolates the one dimensional output_data to the given axis positions

        Args:
            pos (list(list)): axis positions in the form [axis] with axis=[1,2,3]

        Returns:
            numpy.ndarray: Interpolated values.
        """
        if dimension is None:
            dimension = next((idx for idx, val in enumerate(values)
                              if not (val is None or isinstance(val, slice))))
            inter_values = values[dimension]
        else:
            inter_values = values

        return self._1d_interpolators[dimension](inter_values)

    def _interpolate2d(self, pos):
        """
        Interpolates the two dimensional output_data to the given axis positions

        Args:
            pos (list(list)): two axis positions in the form [axis1, axis2] with axis1=[1,2,3] and axis2=[0,1,2,3,4]

        Returns:
            numpy.ndarray: Interpolated values.
        """
        # TODO check boundaries
        f = interp2d(self.input_data[1], self.input_data[0], self.output_data)
        values = f(pos[1], pos[0])
        if values.ndim == 2:
            return values
        else:
            return np.array([values])
<|MERGE_RESOLUTION|>--- conflicted
+++ resolved
@@ -1650,9 +1650,8 @@
         if points is not None:
             # points are given, easy one
             self._values = np.atleast_1d(points)
-<<<<<<< HEAD
-            self._limits = (points.min(), points.max())
-            self._num = points.size
+            self._limits = (self._values.min(), self._values.max())
+            self._num = self._values.size
 
             # check for evenly spaced entries
             steps = np.diff(points)
@@ -1661,12 +1660,6 @@
                 raise ValueError("Step size given for unequal steps in provided data.")
             if step is None and equal_steps:
                 step = steps[0]
-=======
-            self._limits = (self._values.min(), self._values.max())
-            self._num = self._values.size
-            # TODO check for evenly spaced entries
-            # for now just use provided information
->>>>>>> 56249ead
             self._step = step
         elif bounds and num:
             self._limits = bounds
@@ -1810,7 +1803,7 @@
         """
         Check the the inputs vectors of `self` and `other` for compatibility
         (equivalence) and harmonize them if they are compatible.
-        
+
         The compatibility check is performed for every input_vector in
         particular and examines whether they share the same boundaries.
         and equalize to the minimal discretized axis.
@@ -1857,23 +1850,23 @@
         """
         Perform the element-wise addition of the output_data arrays from `self`
         and `other`
-        
-        This method is used to support addition by implementing 
-        __add__ (fromLeft=True) and __radd__(fromLeft=False)). 
+
+        This method is used to support addition by implementing
+        __add__ (fromLeft=True) and __radd__(fromLeft=False)).
         If `other** is a :py:class:`.EvalData`, the `input_data` lists of `self`
         and `other` are adjusted using :py:method:`.adjust_input_vectors`
-        The summation operation is performed on the interpolated output_data. 
+        The summation operation is performed on the interpolated output_data.
         If `other` is a :class:`numbers.Number` it is added according to
         numpy's broadcasting rules.
-        
-        Args:
-            other (:py:class:`numbers.Number` or :py:class:`.EvalData`): Number 
+
+        Args:
+            other (:py:class:`numbers.Number` or :py:class:`.EvalData`): Number
                 or EvalData object to add to self.
             from_left (bool): Perform the addition from left if True or from
                 right if False.
 
         Returns:
-            :py:class:`.EvalData` with adapted input_data and output_data as 
+            :py:class:`.EvalData` with adapted input_data and output_data as
                 result of the addition.
         """
         if isinstance(other, numbers.Number):
@@ -1913,12 +1906,12 @@
         """
         Perform the element-wise subtraction of the output_data arrays from
         `self` and `other` .
-        
-        This method is used to support subtraction by implementing 
-        __sub__ (from_left=True) and __rsub__(from_left=False)). 
+
+        This method is used to support subtraction by implementing
+        __sub__ (from_left=True) and __rsub__(from_left=False)).
         If `other** is a :py:class:`.EvalData`, the `input_data` lists of `self`
         and `other` are adjusted using :py:method:`.adjust_input_vectors`.
-        The subtraction operation is performed on the interpolated output_data. 
+        The subtraction operation is performed on the interpolated output_data.
         If `other` is a :class:`numbers.Number` it is handled according to
         numpy's broadcasting rules.
 
@@ -1929,7 +1922,7 @@
                 right if False.
 
         Returns:
-            :py:class:`.EvalData` with adapted input_data and output_data as 
+            :py:class:`.EvalData` with adapted input_data and output_data as
                 result of subtraction.
         """
         if isinstance(other, numbers.Number):
@@ -1969,23 +1962,23 @@
         """
         Perform the element-wise multiplication of the output_data arrays from
         `self` and `other` .
-        
-        This method is used to support multiplication by implementing 
-        __mul__ (from_left=True) and __rmul__(from_left=False)). 
+
+        This method is used to support multiplication by implementing
+        __mul__ (from_left=True) and __rmul__(from_left=False)).
         If `other** is a :py:class:`.EvalData`, the `input_data` lists of `self`
         and `other` are adjusted using :py:method:`.adjust_input_vectors`.
-        The multiplication operation is performed on the interpolated output_data. 
+        The multiplication operation is performed on the interpolated output_data.
         If `other` is a :class:`numbers.Number` it is handled according to
         numpy's broadcasting rules.
-        
+
         Args:
             other (:class:`numbers.Number` or :py:class:`.EvalData`): Factor
                 to multiply with.
-            from_left boolean: Multiplication from left if True or from right 
+            from_left boolean: Multiplication from left if True or from right
                 if False.
 
         Returns:
-            :py:class:`.EvalData` with adapted input_data and output_data as 
+            :py:class:`.EvalData` with adapted input_data and output_data as
                 result of multiplication.
         """
         if isinstance(other, numbers.Number):
@@ -2024,23 +2017,23 @@
         """
         Perform the matrix multiplication of the output_data arrays from
         `self` and `other` .
-        
-        This method is used to support matrix multiplication (@) by implementing 
-        __matmul__ (from_left=True) and __rmatmul__(from_left=False)). 
+
+        This method is used to support matrix multiplication (@) by implementing
+        __matmul__ (from_left=True) and __rmatmul__(from_left=False)).
         If `other** is a :py:class:`.EvalData`, the `input_data` lists of `self`
         and `other` are adjusted using :py:method:`.adjust_input_vectors`.
-        The matrix multiplication operation is performed on the interpolated 
-        output_data. 
+        The matrix multiplication operation is performed on the interpolated
+        output_data.
         If `other` is a :class:`numbers.Number` it is handled according to
         numpy's broadcasting rules.
-        
+
         Args:
             other (:py:class:`EvalData`): Object to multiply with.
             from_left (boolean): Matrix multiplication from left if True or
                 from right if False.
 
         Returns:
-            :py:class:`EvalData` with adapted input_data and output_data as 
+            :py:class:`EvalData` with adapted input_data and output_data as
                 result of matrix multiplication.
         """
         if isinstance(other, EvalData):
@@ -2107,7 +2100,7 @@
         Get the absolute value of the elements form `self.output_data` .
 
         Return:
-            :py:class:`EvalData` with self.input_data and output_data as result 
+            :py:class:`EvalData` with self.input_data and output_data as result
                 of absolute value calculation.
         """
         output_data = np.abs(self.output_data)
@@ -2119,12 +2112,12 @@
 
     def __call__(self, interp_axes):
         """
-        Interpolation method for output_data. 
-        
+        Interpolation method for output_data.
+
         Determines, if a one, two or three dimensional interpolation is used.
-        Method can handle slice objects in the pos lists. 
+        Method can handle slice objects in the pos lists.
         One slice object is allowed per axis list.
-        
+
         Example:
             without slices:
 
@@ -2189,8 +2182,8 @@
 
     def interpolate(self, interp_axis):
         """
-        Main interpolation method for output_data. 
-        
+        Main interpolation method for output_data.
+
         Determines, if a one, two or three dimensional interpolation is used.
 
         Args:
