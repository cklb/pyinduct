import pyinduct.trajectory as tr
import pyinduct.core as cr
import pyinduct.shapefunctions as sh
import pyinduct.simulation as sim
import pyinduct.visualization as vis
import pyinduct.placeholder as ph
from pyinduct import register_base, get_base

import numpy as np
import pyqtgraph as pg

n_fem = 17
T = 1
l = 1
param = [1, 0, 0, None, None]  # or try this: param = [1, -0.5, -8, None, None]     :)))
a2, a1, a0, _, _ = param

temp_domain = sim.Domain(bounds=(0, T), num=1e2)
spat_domain = sim.Domain(bounds=(0, l), num=n_fem * 11)

# initial and test functions
nodes, fem_funcs = sh.cure_interval(sh.LagrangeFirstOrder, spat_domain.bounds, node_count=n_fem)
act_fem_func = fem_funcs[-1]
not_act_fem_funcs = fem_funcs[1:-1]
vis_fems_funcs = fem_funcs[1:]
register_base("act_func", act_fem_func)
register_base("sim", not_act_fem_funcs)
register_base("vis", vis_fems_funcs)

# trajectory
u = tr.RadTrajectory(l, T, param, "dirichlet", "dirichlet")

# weak form ...
x = ph.FieldVariable("sim")
phi = ph.TestFunction("sim")
act_phi = ph.ScalarFunction("act_func")
not_acuated_weak_form = sim.WeakFormulation([
    # ... of the homogeneous part of the system
<<<<<<< HEAD
    ph.IntegralTerm(ph.Product(x.derive_temp(1), phi), limits=spat_domain.bounds),
    ph.IntegralTerm(ph.Product(x.derive_spat(1), phi.derive(1)), limits=spat_domain.bounds, scale=a2),
    ph.IntegralTerm(ph.Product(x.derive_spat(1), phi), limits=spat_domain.bounds, scale=-a1),
=======
    ph.IntegralTerm(ph.Product(x.derive(temp_order=1), phi), limits=spat_domain.bounds),
    ph.IntegralTerm(ph.Product(x.derive(spat_order=1), phi.derive(1)), limits=spat_domain.bounds, scale=a2),
    ph.IntegralTerm(ph.Product(x.derive(spat_order=1), phi), limits=spat_domain.bounds, scale=-a1),
>>>>>>> ca0c03e5
    ph.IntegralTerm(ph.Product(x, phi), limits=spat_domain.bounds, scale=-a0),
    # ... of the inhomogeneous part of the system
    ph.IntegralTerm(ph.Product(ph.Product(act_phi, phi), ph.Input(u, order=1)), limits=spat_domain.bounds),
    ph.IntegralTerm(
        ph.Product(ph.Product(act_phi.derive(1), phi.derive(1)), ph.Input(u)), limits=spat_domain.bounds, scale=a2),
    ph.IntegralTerm(ph.Product(ph.Product(act_phi.derive(1), phi), ph.Input(u)), limits=spat_domain.bounds, scale=-a1),
    ph.IntegralTerm(ph.Product(ph.Product(act_phi, phi), ph.Input(u)), limits=spat_domain.bounds, scale=-a0)
])

# system matrices \dot x = A x + b0 u + b1 \dot u
cf = sim.parse_weak_formulation(not_acuated_weak_form)
<<<<<<< HEAD
E1_inv = cf.inverse_e_n
=======
E1_inv = np.linalg.inv(cf._matrices["E"][1][1])
>>>>>>> ca0c03e5
ss = cf.convert_to_state_space()
A = ss.A[1]
b0 = np.array(np.matrix(ss.B[1][:, 0]).T)
b1 = np.array(np.matrix(ss.B[1][:, 1]).T)

# transformation
A_tilde = np.diag(np.ones(A.shape[0]), 0)
A_bar = np.dot(np.dot(A_tilde, A), np.linalg.inv(A_tilde))
b_bar = np.dot(A_tilde, np.dot(A, b1) + b0)

# simulation
start_func = cr.Function(lambda z: 0)
start_state = np.array([sim.project_on_base(start_func, get_base(cf.weights, 0))]).flatten()
transf_start_state = np.dot(A_tilde, start_state) - (b1 * u(time=0)).flatten()
ss = sim.StateSpace("transf_sim", A_bar, b_bar, input_handle=u)
sim_temp_domain, sim_transf_weights = sim.simulate_state_space(ss, transf_start_state, temp_domain)

# back-transformation
u_vec = np.matrix(u.get_results(sim_temp_domain)).T
sim_weights = np.nan * np.zeros((sim_transf_weights.shape[0], len(not_act_fem_funcs)))
for i in range(sim_transf_weights.shape[0]):
    sim_weights[i, :] = np.dot(np.linalg.inv(A_tilde), sim_transf_weights[i, :]) + (b1 * u_vec[i]).flatten()

# visualisation
save_pics = False
vis_weights = np.hstack((np.matrix(sim_weights), u_vec))
eval_d = sim.evaluate_approximation("vis", vis_weights, sim_temp_domain, spat_domain, spat_order=0)
der_eval_d = sim.evaluate_approximation("vis", vis_weights, sim_temp_domain, spat_domain, spat_order=1)
win1 = vis.PgAnimatedPlot(eval_d, labels=dict(left='x(z,t)', bottom='z'), save_pics=save_pics)
win2 = vis.PgAnimatedPlot(der_eval_d, labels=dict(left='x\'(z,t)', bottom='z'), save_pics=save_pics)
win3 = vis.PgSurfacePlot(eval_d, title="x(z,t)")
win4 = vis.PgSurfacePlot(der_eval_d, title="x'(z,t)")

# save pics
if save_pics:
    path = vis.save_2d_pg_plot(u.get_plot(), 'rad_dirichlet_traj')[1]
    win3.gl_widget.grabFrameBuffer().save(path + 'rad_dirichlet_3d_x.png')
    win4.gl_widget.grabFrameBuffer().save(path + 'rad_dirichlet_3d_dx.png')
pg.QtGui.QApplication.instance().exec_()<|MERGE_RESOLUTION|>--- conflicted
+++ resolved
@@ -36,15 +36,9 @@
 act_phi = ph.ScalarFunction("act_func")
 not_acuated_weak_form = sim.WeakFormulation([
     # ... of the homogeneous part of the system
-<<<<<<< HEAD
-    ph.IntegralTerm(ph.Product(x.derive_temp(1), phi), limits=spat_domain.bounds),
-    ph.IntegralTerm(ph.Product(x.derive_spat(1), phi.derive(1)), limits=spat_domain.bounds, scale=a2),
-    ph.IntegralTerm(ph.Product(x.derive_spat(1), phi), limits=spat_domain.bounds, scale=-a1),
-=======
     ph.IntegralTerm(ph.Product(x.derive(temp_order=1), phi), limits=spat_domain.bounds),
     ph.IntegralTerm(ph.Product(x.derive(spat_order=1), phi.derive(1)), limits=spat_domain.bounds, scale=a2),
     ph.IntegralTerm(ph.Product(x.derive(spat_order=1), phi), limits=spat_domain.bounds, scale=-a1),
->>>>>>> ca0c03e5
     ph.IntegralTerm(ph.Product(x, phi), limits=spat_domain.bounds, scale=-a0),
     # ... of the inhomogeneous part of the system
     ph.IntegralTerm(ph.Product(ph.Product(act_phi, phi), ph.Input(u, order=1)), limits=spat_domain.bounds),
@@ -56,11 +50,7 @@
 
 # system matrices \dot x = A x + b0 u + b1 \dot u
 cf = sim.parse_weak_formulation(not_acuated_weak_form)
-<<<<<<< HEAD
 E1_inv = cf.inverse_e_n
-=======
-E1_inv = np.linalg.inv(cf._matrices["E"][1][1])
->>>>>>> ca0c03e5
 ss = cf.convert_to_state_space()
 A = ss.A[1]
 b0 = np.array(np.matrix(ss.B[1][:, 0]).T)
