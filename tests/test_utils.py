--- conflicted
+++ resolved
@@ -19,6 +19,7 @@
     app = pg.QtGui.QApplication([])
 else:
     app = None
+
 
 class CureTestCase(unittest.TestCase):
 
@@ -56,34 +57,14 @@
         self.char_eq = _char_equation
         self.n_roots = 10
         self.area_end = 50.
-<<<<<<< HEAD
-        self.rtol = 0.1
-        self.roots = utils.find_roots(self.char_eq, self.n_roots, self.area_end, self.rtol, show_plot=show_plots)
-
-    def test_in_fact_roots(self):
-=======
         self.rtol = -1
 
     def test_in_fact_roots(self):
         self.roots = ut.find_roots(self.char_eq, self.n_roots, self.area_end, self.rtol)
->>>>>>> 23483fa5
         for root in self.roots:
             self.assertAlmostEqual(self.char_eq(root), 0)
 
     def test_enough_roots(self):
-<<<<<<< HEAD
-        self.assertEqual(len(self.roots), self.n_roots)
-
-    def test_rtol(self):
-        self.assertLess(max(np.abs(np.diff(self.roots))), self.rtol)
-
-    def test_greater_0(self):
-        for root in self.roots:
-            self.assertTrue(root >= 0.)
-
-    def tearDown(self):
-        pass
-=======
         self.roots = ut.find_roots(self.char_eq, self.n_roots, self.area_end, self.rtol)
         self.assertEqual(len(self.roots), self.n_roots)
 
@@ -126,7 +107,6 @@
     def tearDown(self):
         pass
 
->>>>>>> 23483fa5
 
 class EvaluatePlaceholderFunctionTestCase(unittest.TestCase):
 
@@ -140,28 +120,29 @@
         res = ut.evaluate_placeholder_function(self.funcs, eval_values)
         self.assertTrue(np.allclose(self.psi(eval_values), res))
 
+
 class EvaluateApproximationTestCase(unittest.TestCase):
 
     def setUp(self):
 
         self.node_cnt = 5
-        self.time_step = 1e-3
+        self.time_step = 1e-1
         self.dates = np.arange(0, 10, self.time_step)
-        self.spat_int = (0, 10)
+        self.spat_int = (0, 1)
         self.nodes = np.linspace(self.spat_int[0], self.spat_int[1], self.node_cnt)
 
         # create initial functions
         self.nodes, self.funcs = ut.cure_interval(cr.LagrangeFirstOrder, self.spat_int, node_count=self.node_cnt)
+        register_initial_functions("funcs", self.funcs)
 
         # create a slow rising, nearly horizontal line
         self.weights = np.array(range(self.node_cnt*self.dates.size)).reshape((self.dates.size, self.nodes.size))
 
     def test_eval_helper(self):
-        eval_data = ut.evaluate_approximation(self.weights, self.funcs, self.dates, self.spat_int, .1)
+        eval_data = ut.evaluate_approximation(self.weights, "funcs", self.dates, self.spat_int, .1)
         if show_plots:
             p = vt.AnimatedPlot(eval_data)
             app.exec_()
 
     def tearDown(self):
-        pass
-
+        pass