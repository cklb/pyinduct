--- conflicted
+++ resolved
@@ -1,12 +1,6 @@
 import os
 import sys
 import unittest
-<<<<<<< HEAD
-from collections import OrderedDict
-
-import numpy as np
-=======
->>>>>>> f5bba62d
 from pickle import dump
 
 import numpy as np
