--- conflicted
+++ resolved
@@ -846,12 +846,6 @@
         self.rtol = .1
 
     def test_no_roots(self):
-<<<<<<< HEAD
-        roots = pi.find_roots(function=self.no_roots,
-                              grid=self.grid, cmplx=False)
-        roots = pi.find_roots(function=self.no_roots,
-                              grid=[self.grid, self.grid], cmplx=True)
-=======
         # function does not have any roots
         roots = pi.find_roots(function=self.no_roots,
                               grid=self.grid, cmplx=False)
@@ -859,7 +853,6 @@
         roots = pi.find_roots(function=self.no_roots,
                               grid=[self.grid, self.grid], cmplx=True)
         self.assertEqual(len(roots), 0)
->>>>>>> fdddce18
 
     def test_all_roots(self):
         grid = np.linspace(np.pi/20, 3*np.pi/2, num=20)
